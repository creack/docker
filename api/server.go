package api

import (
	"bufio"
	"bytes"
	"code.google.com/p/go.net/websocket"
	"crypto/tls"
	"crypto/x509"
	"encoding/base64"
	"encoding/json"
	"expvar"
	"fmt"
	"github.com/dotcloud/docker/engine"
	"github.com/dotcloud/docker/pkg/listenbuffer"
	"github.com/dotcloud/docker/pkg/systemd"
	"github.com/dotcloud/docker/pkg/user"
	"github.com/dotcloud/docker/pkg/version"
	"github.com/dotcloud/docker/registry"
	"github.com/dotcloud/docker/utils"
	"github.com/gorilla/mux"
	"io"
	"io/ioutil"
	"log"
	"net"
	"net/http"
	"net/http/pprof"
	"os"
	"strconv"
	"strings"
	"syscall"
)

var (
	activationLock chan struct{}
)

type HttpApiFunc func(eng *engine.Engine, version version.Version, w http.ResponseWriter, r *http.Request, vars map[string]string) error

func hijackServer(w http.ResponseWriter) (io.ReadCloser, io.Writer, error) {
	conn, _, err := w.(http.Hijacker).Hijack()
	if err != nil {
		return nil, nil, err
	}
	// Flush the options to make sure the client sets the raw mode
	conn.Write([]byte{})
	return conn, conn, nil
}

//If we don't do this, POST method without Content-type (even with empty body) will fail
func parseForm(r *http.Request) error {
	if r == nil {
		return nil
	}
	if err := r.ParseForm(); err != nil && !strings.HasPrefix(err.Error(), "mime:") {
		return err
	}
	return nil
}

func parseMultipartForm(r *http.Request) error {
	if err := r.ParseMultipartForm(4096); err != nil && !strings.HasPrefix(err.Error(), "mime:") {
		return err
	}
	return nil
}

func httpError(w http.ResponseWriter, err error) {
	statusCode := http.StatusInternalServerError
	// FIXME: this is brittle and should not be necessary.
	// If we need to differentiate between different possible error types, we should
	// create appropriate error types with clearly defined meaning.
	if strings.Contains(err.Error(), "No such") {
		statusCode = http.StatusNotFound
	} else if strings.Contains(err.Error(), "Bad parameter") {
		statusCode = http.StatusBadRequest
	} else if strings.Contains(err.Error(), "Conflict") {
		statusCode = http.StatusConflict
	} else if strings.Contains(err.Error(), "Impossible") {
		statusCode = http.StatusNotAcceptable
	} else if strings.Contains(err.Error(), "Wrong login/password") {
		statusCode = http.StatusUnauthorized
	} else if strings.Contains(err.Error(), "hasn't been activated") {
		statusCode = http.StatusForbidden
	}

	if err != nil {
		utils.Errorf("HTTP Error: statusCode=%d %s", statusCode, err.Error())
		http.Error(w, err.Error(), statusCode)
	}
}

func writeJSON(w http.ResponseWriter, code int, v engine.Env) error {
	w.Header().Set("Content-Type", "application/json")
	w.WriteHeader(code)
	return v.Encode(w)
}

func streamJSON(job *engine.Job, w http.ResponseWriter, flush bool) {
	w.Header().Set("Content-Type", "application/json")
	if flush {
		job.Stdout.Add(utils.NewWriteFlusher(w))
	} else {
		job.Stdout.Add(w)
	}
}

func getBoolParam(value string) (bool, error) {
	if value == "" {
		return false, nil
	}
	ret, err := strconv.ParseBool(value)
	if err != nil {
		return false, fmt.Errorf("Bad parameter")
	}
	return ret, nil
}

func postAuth(eng *engine.Engine, version version.Version, w http.ResponseWriter, r *http.Request, vars map[string]string) error {
	var (
		authConfig, err = ioutil.ReadAll(r.Body)
		job             = eng.Job("auth")
		status          string
	)
	if err != nil {
		return err
	}
	job.Setenv("authConfig", string(authConfig))
	job.Stdout.AddString(&status)
	if err = job.Run(); err != nil {
		return err
	}
	if status != "" {
		var env engine.Env
		env.Set("Status", status)
		return writeJSON(w, http.StatusOK, env)
	}
	w.WriteHeader(http.StatusNoContent)
	return nil
}

func getVersion(eng *engine.Engine, version version.Version, w http.ResponseWriter, r *http.Request, vars map[string]string) error {
	w.Header().Set("Content-Type", "application/json")
	eng.ServeHTTP(w, r)
	return nil
}

func postContainersKill(eng *engine.Engine, version version.Version, w http.ResponseWriter, r *http.Request, vars map[string]string) error {
	if vars == nil {
		return fmt.Errorf("Missing parameter")
	}
	if err := parseForm(r); err != nil {
		return err
	}
	job := eng.Job("kill", vars["name"])
	if sig := r.Form.Get("signal"); sig != "" {
		job.Args = append(job.Args, sig)
	}
	if err := job.Run(); err != nil {
		return err
	}
	w.WriteHeader(http.StatusNoContent)
	return nil
}

func getContainersExport(eng *engine.Engine, version version.Version, w http.ResponseWriter, r *http.Request, vars map[string]string) error {
	if vars == nil {
		return fmt.Errorf("Missing parameter")
	}
	job := eng.Job("export", vars["name"])
	job.Stdout.Add(w)
	if err := job.Run(); err != nil {
		return err
	}
	return nil
}

func getImagesJSON(eng *engine.Engine, version version.Version, w http.ResponseWriter, r *http.Request, vars map[string]string) error {
	if err := parseForm(r); err != nil {
		return err
	}

	var (
		err  error
		outs *engine.Table
		job  = eng.Job("images")
	)

	job.Setenv("filter", r.Form.Get("filter"))
	job.Setenv("all", r.Form.Get("all"))

	if version.GreaterThanOrEqualTo("1.7") {
		streamJSON(job, w, false)
	} else if outs, err = job.Stdout.AddListTable(); err != nil {
		return err
	}

	if err := job.Run(); err != nil {
		return err
	}

	if version.LessThan("1.7") && outs != nil { // Convert to legacy format
		outsLegacy := engine.NewTable("Created", 0)
		for _, out := range outs.Data {
			for _, repoTag := range out.GetList("RepoTags") {
				parts := strings.Split(repoTag, ":")
				outLegacy := &engine.Env{}
				outLegacy.Set("Repository", parts[0])
				outLegacy.Set("Tag", parts[1])
				outLegacy.Set("Id", out.Get("Id"))
				outLegacy.SetInt64("Created", out.GetInt64("Created"))
				outLegacy.SetInt64("Size", out.GetInt64("Size"))
				outLegacy.SetInt64("VirtualSize", out.GetInt64("VirtualSize"))
				outsLegacy.Add(outLegacy)
			}
		}
		w.Header().Set("Content-Type", "application/json")
		if _, err := outsLegacy.WriteListTo(w); err != nil {
			return err
		}
	}
	return nil
}

func getImagesViz(eng *engine.Engine, version version.Version, w http.ResponseWriter, r *http.Request, vars map[string]string) error {
	if version.GreaterThan("1.6") {
		w.WriteHeader(http.StatusNotFound)
		return fmt.Errorf("This is now implemented in the client.")
	}
	eng.ServeHTTP(w, r)
	return nil
}

func getInfo(eng *engine.Engine, version version.Version, w http.ResponseWriter, r *http.Request, vars map[string]string) error {
	w.Header().Set("Content-Type", "application/json")
	eng.ServeHTTP(w, r)
	return nil
}

func getEvents(eng *engine.Engine, version version.Version, w http.ResponseWriter, r *http.Request, vars map[string]string) error {
	if err := parseForm(r); err != nil {
		return err
	}

	var job = eng.Job("events", r.RemoteAddr)
	streamJSON(job, w, true)
	job.Setenv("since", r.Form.Get("since"))
	return job.Run()
}

func getImagesHistory(eng *engine.Engine, version version.Version, w http.ResponseWriter, r *http.Request, vars map[string]string) error {
	if vars == nil {
		return fmt.Errorf("Missing parameter")
	}

	var job = eng.Job("history", vars["name"])
	streamJSON(job, w, false)

	if err := job.Run(); err != nil {
		return err
	}
	return nil
}

func getContainersChanges(eng *engine.Engine, version version.Version, w http.ResponseWriter, r *http.Request, vars map[string]string) error {
	if vars == nil {
		return fmt.Errorf("Missing parameter")
	}
	var job = eng.Job("changes", vars["name"])
	streamJSON(job, w, false)

	return job.Run()
}

func getContainersTop(eng *engine.Engine, version version.Version, w http.ResponseWriter, r *http.Request, vars map[string]string) error {
	if version.LessThan("1.4") {
		return fmt.Errorf("top was improved a lot since 1.3, Please upgrade your docker client.")
	}
	if vars == nil {
		return fmt.Errorf("Missing parameter")
	}
	if err := parseForm(r); err != nil {
		return err
	}

	job := eng.Job("top", vars["name"], r.Form.Get("ps_args"))
	streamJSON(job, w, false)
	return job.Run()
}

func getContainersJSON(eng *engine.Engine, version version.Version, w http.ResponseWriter, r *http.Request, vars map[string]string) error {
	if err := parseForm(r); err != nil {
		return err
	}
	var (
		err  error
		outs *engine.Table
		job  = eng.Job("containers")
	)

	job.Setenv("all", r.Form.Get("all"))
	job.Setenv("size", r.Form.Get("size"))
	job.Setenv("since", r.Form.Get("since"))
	job.Setenv("before", r.Form.Get("before"))
	job.Setenv("limit", r.Form.Get("limit"))

	if version.GreaterThanOrEqualTo("1.5") {
		streamJSON(job, w, false)
	} else if outs, err = job.Stdout.AddTable(); err != nil {
		return err
	}
	if err = job.Run(); err != nil {
		return err
	}
	if version.LessThan("1.5") { // Convert to legacy format
		for _, out := range outs.Data {
			ports := engine.NewTable("", 0)
			ports.ReadListFrom([]byte(out.Get("Ports")))
			out.Set("Ports", displayablePorts(ports))
		}
		w.Header().Set("Content-Type", "application/json")
		if _, err = outs.WriteListTo(w); err != nil {
			return err
		}
	}
	return nil
}

func postImagesTag(eng *engine.Engine, version version.Version, w http.ResponseWriter, r *http.Request, vars map[string]string) error {
	if err := parseForm(r); err != nil {
		return err
	}
	if vars == nil {
		return fmt.Errorf("Missing parameter")
	}

	job := eng.Job("tag", vars["name"], r.Form.Get("repo"), r.Form.Get("tag"))
	job.Setenv("force", r.Form.Get("force"))
	if err := job.Run(); err != nil {
		return err
	}
	w.WriteHeader(http.StatusCreated)
	return nil
}

func postCommit(eng *engine.Engine, version version.Version, w http.ResponseWriter, r *http.Request, vars map[string]string) error {
	if err := parseForm(r); err != nil {
		return err
	}
	var (
		config engine.Env
		env    engine.Env
		job    = eng.Job("commit", r.Form.Get("container"))
	)
	if err := config.Decode(r.Body); err != nil {
		utils.Errorf("%s", err)
	}

	job.Setenv("repo", r.Form.Get("repo"))
	job.Setenv("tag", r.Form.Get("tag"))
	job.Setenv("author", r.Form.Get("author"))
	job.Setenv("comment", r.Form.Get("comment"))
	job.SetenvSubEnv("config", &config)

	var id string
	job.Stdout.AddString(&id)
	if err := job.Run(); err != nil {
		return err
	}
	env.Set("Id", id)
	return writeJSON(w, http.StatusCreated, env)
}

// Creates an image from Pull or from Import
func postImagesCreate(eng *engine.Engine, version version.Version, w http.ResponseWriter, r *http.Request, vars map[string]string) error {
	if err := parseForm(r); err != nil {
		return err
	}

	var (
		image = r.Form.Get("fromImage")
		tag   = r.Form.Get("tag")
		job   *engine.Job
	)
	authEncoded := r.Header.Get("X-Registry-Auth")
	authConfig := &registry.AuthConfig{}
	if authEncoded != "" {
		authJson := base64.NewDecoder(base64.URLEncoding, strings.NewReader(authEncoded))
		if err := json.NewDecoder(authJson).Decode(authConfig); err != nil {
			// for a pull it is not an error if no auth was given
			// to increase compatibility with the existing api it is defaulting to be empty
			authConfig = &registry.AuthConfig{}
		}
	}
	if image != "" { //pull
		metaHeaders := map[string][]string{}
		for k, v := range r.Header {
			if strings.HasPrefix(k, "X-Meta-") {
				metaHeaders[k] = v
			}
		}
		job = eng.Job("pull", r.Form.Get("fromImage"), tag)
		job.SetenvBool("parallel", version.GreaterThan("1.3"))
		job.SetenvJson("metaHeaders", metaHeaders)
		job.SetenvJson("authConfig", authConfig)
	} else { //import
		job = eng.Job("import", r.Form.Get("fromSrc"), r.Form.Get("repo"), tag)
		job.Stdin.Add(r.Body)
	}

	if version.GreaterThan("1.0") {
		job.SetenvBool("json", true)
		streamJSON(job, w, true)
	} else {
		job.Stdout.Add(utils.NewWriteFlusher(w))
	}
	if err := job.Run(); err != nil {
		if !job.Stdout.Used() {
			return err
		}
		sf := utils.NewStreamFormatter(version.GreaterThan("1.0"))
		w.Write(sf.FormatError(err))
	}

	return nil
}

func getImagesSearch(eng *engine.Engine, version version.Version, w http.ResponseWriter, r *http.Request, vars map[string]string) error {
	if err := parseForm(r); err != nil {
		return err
	}
	var (
		authEncoded = r.Header.Get("X-Registry-Auth")
		authConfig  = &registry.AuthConfig{}
		metaHeaders = map[string][]string{}
	)

	if authEncoded != "" {
		authJson := base64.NewDecoder(base64.URLEncoding, strings.NewReader(authEncoded))
		if err := json.NewDecoder(authJson).Decode(authConfig); err != nil {
			// for a search it is not an error if no auth was given
			// to increase compatibility with the existing api it is defaulting to be empty
			authConfig = &registry.AuthConfig{}
		}
	}
	for k, v := range r.Header {
		if strings.HasPrefix(k, "X-Meta-") {
			metaHeaders[k] = v
		}
	}

	var job = eng.Job("search", r.Form.Get("term"))
	job.SetenvJson("metaHeaders", metaHeaders)
	job.SetenvJson("authConfig", authConfig)
	streamJSON(job, w, false)

	return job.Run()
}

func postImagesInsert(eng *engine.Engine, version version.Version, w http.ResponseWriter, r *http.Request, vars map[string]string) error {
	if err := parseForm(r); err != nil {
		return err
	}
	if vars == nil {
		return fmt.Errorf("Missing parameter")
	}
	job := eng.Job("insert", vars["name"], r.Form.Get("url"), r.Form.Get("path"))
	if version.GreaterThan("1.0") {
		job.SetenvBool("json", true)
		streamJSON(job, w, false)
	} else {
		job.Stdout.Add(w)
	}
	if err := job.Run(); err != nil {
		if !job.Stdout.Used() {
			return err
		}
		sf := utils.NewStreamFormatter(version.GreaterThan("1.0"))
		w.Write(sf.FormatError(err))
	}

	return nil
}

func postImagesPush(eng *engine.Engine, version version.Version, w http.ResponseWriter, r *http.Request, vars map[string]string) error {
	if vars == nil {
		return fmt.Errorf("Missing parameter")
	}

	metaHeaders := map[string][]string{}
	for k, v := range r.Header {
		if strings.HasPrefix(k, "X-Meta-") {
			metaHeaders[k] = v
		}
	}
	if err := parseForm(r); err != nil {
		return err
	}
	authConfig := &registry.AuthConfig{}

	authEncoded := r.Header.Get("X-Registry-Auth")
	if authEncoded != "" {
		// the new format is to handle the authConfig as a header
		authJson := base64.NewDecoder(base64.URLEncoding, strings.NewReader(authEncoded))
		if err := json.NewDecoder(authJson).Decode(authConfig); err != nil {
			// to increase compatibility to existing api it is defaulting to be empty
			authConfig = &registry.AuthConfig{}
		}
	} else {
		// the old format is supported for compatibility if there was no authConfig header
		if err := json.NewDecoder(r.Body).Decode(authConfig); err != nil {
			return err
		}
	}

	job := eng.Job("push", vars["name"])
	job.SetenvJson("metaHeaders", metaHeaders)
	job.SetenvJson("authConfig", authConfig)
	if version.GreaterThan("1.0") {
		job.SetenvBool("json", true)
		streamJSON(job, w, true)
	} else {
		job.Stdout.Add(utils.NewWriteFlusher(w))
	}

	if err := job.Run(); err != nil {
		if !job.Stdout.Used() {
			return err
		}
		sf := utils.NewStreamFormatter(version.GreaterThan("1.0"))
		w.Write(sf.FormatError(err))
	}
	return nil
}

func getImagesGet(eng *engine.Engine, version version.Version, w http.ResponseWriter, r *http.Request, vars map[string]string) error {
	if vars == nil {
		return fmt.Errorf("Missing parameter")
	}
	if version.GreaterThan("1.0") {
		w.Header().Set("Content-Type", "application/x-tar")
	}
	job := eng.Job("image_export", vars["name"])
	job.Stdout.Add(w)
	return job.Run()
}

func postImagesLoad(eng *engine.Engine, version version.Version, w http.ResponseWriter, r *http.Request, vars map[string]string) error {
	job := eng.Job("load")
	job.Stdin.Add(r.Body)
	return job.Run()
}

func postContainersCreate(eng *engine.Engine, version version.Version, w http.ResponseWriter, r *http.Request, vars map[string]string) error {
	if err := parseForm(r); err != nil {
		return nil
	}
	var (
		out         engine.Env
		job         = eng.Job("create", r.Form.Get("name"))
		outWarnings []string
		outId       string
		warnings    = bytes.NewBuffer(nil)
	)
	if err := job.DecodeEnv(r.Body); err != nil {
		return err
	}
	// Read container ID from the first line of stdout
	job.Stdout.AddString(&outId)
	// Read warnings from stderr
	job.Stderr.Add(warnings)
	if err := job.Run(); err != nil {
		return err
	}
	// Parse warnings from stderr
	scanner := bufio.NewScanner(warnings)
	for scanner.Scan() {
		outWarnings = append(outWarnings, scanner.Text())
	}
	out.Set("Id", outId)
	out.SetList("Warnings", outWarnings)
	return writeJSON(w, http.StatusCreated, out)
}

func postContainersRestart(eng *engine.Engine, version version.Version, w http.ResponseWriter, r *http.Request, vars map[string]string) error {
	if err := parseForm(r); err != nil {
		return err
	}
	if vars == nil {
		return fmt.Errorf("Missing parameter")
	}
	job := eng.Job("restart", vars["name"])
	job.Setenv("t", r.Form.Get("t"))
	if err := job.Run(); err != nil {
		return err
	}
	w.WriteHeader(http.StatusNoContent)
	return nil
}

func deleteContainers(eng *engine.Engine, version version.Version, w http.ResponseWriter, r *http.Request, vars map[string]string) error {
	if err := parseForm(r); err != nil {
		return err
	}
	if vars == nil {
		return fmt.Errorf("Missing parameter")
	}
	job := eng.Job("container_delete", vars["name"])
	job.Setenv("removeVolume", r.Form.Get("v"))
	job.Setenv("removeLink", r.Form.Get("link"))
	job.Setenv("forceRemove", r.Form.Get("force"))
	if err := job.Run(); err != nil {
		return err
	}
	w.WriteHeader(http.StatusNoContent)
	return nil
}

func deleteImages(eng *engine.Engine, version version.Version, w http.ResponseWriter, r *http.Request, vars map[string]string) error {
	if err := parseForm(r); err != nil {
		return err
	}
	if vars == nil {
		return fmt.Errorf("Missing parameter")
	}
	var job = eng.Job("image_delete", vars["name"])
	streamJSON(job, w, false)
	job.Setenv("force", r.Form.Get("force"))
	job.Setenv("noprune", r.Form.Get("noprune"))

	return job.Run()
}

func postContainersStart(eng *engine.Engine, version version.Version, w http.ResponseWriter, r *http.Request, vars map[string]string) error {
	if vars == nil {
		return fmt.Errorf("Missing parameter")
	}
	name := vars["name"]
	job := eng.Job("start", name)
	// allow a nil body for backwards compatibility
	if r.Body != nil {
		if MatchesContentType(r.Header.Get("Content-Type"), "application/json") {
			if err := job.DecodeEnv(r.Body); err != nil {
				return err
			}
		}
	}
	if err := job.Run(); err != nil {
		return err
	}
	w.WriteHeader(http.StatusNoContent)
	return nil
}

func postContainersStop(eng *engine.Engine, version version.Version, w http.ResponseWriter, r *http.Request, vars map[string]string) error {
	if err := parseForm(r); err != nil {
		return err
	}
	if vars == nil {
		return fmt.Errorf("Missing parameter")
	}
	job := eng.Job("stop", vars["name"])
	job.Setenv("t", r.Form.Get("t"))
	if err := job.Run(); err != nil {
		return err
	}
	w.WriteHeader(http.StatusNoContent)
	return nil
}

func postContainersWait(eng *engine.Engine, version version.Version, w http.ResponseWriter, r *http.Request, vars map[string]string) error {
	if vars == nil {
		return fmt.Errorf("Missing parameter")
	}
	var (
		env    engine.Env
		status string
		job    = eng.Job("wait", vars["name"])
	)
	job.Stdout.AddString(&status)
	if err := job.Run(); err != nil {
		return err
	}
	// Parse a 16-bit encoded integer to map typical unix exit status.
	_, err := strconv.ParseInt(status, 10, 16)
	if err != nil {
		return err
	}
	env.Set("StatusCode", status)
	return writeJSON(w, http.StatusOK, env)
}

func postContainersResize(eng *engine.Engine, version version.Version, w http.ResponseWriter, r *http.Request, vars map[string]string) error {
	if err := parseForm(r); err != nil {
		return err
	}
	if vars == nil {
		return fmt.Errorf("Missing parameter")
	}
	if err := eng.Job("resize", vars["name"], r.Form.Get("h"), r.Form.Get("w")).Run(); err != nil {
		return err
	}
	return nil
}

func postContainersAttach(eng *engine.Engine, version version.Version, w http.ResponseWriter, r *http.Request, vars map[string]string) error {
	if err := parseForm(r); err != nil {
		return err
	}
	if vars == nil {
		return fmt.Errorf("Missing parameter")
	}

	var (
		job    = eng.Job("inspect", vars["name"], "container")
		c, err = job.Stdout.AddEnv()
	)
	if err != nil {
		return err
	}
	if err = job.Run(); err != nil {
		return err
	}

	inStream, outStream, err := hijackServer(w)
	if err != nil {
		return err
	}
	defer func() {
		if tcpc, ok := inStream.(*net.TCPConn); ok {
			tcpc.CloseWrite()
		} else {
			inStream.Close()
		}
	}()
	defer func() {
		if tcpc, ok := outStream.(*net.TCPConn); ok {
			tcpc.CloseWrite()
		} else if closer, ok := outStream.(io.Closer); ok {
			closer.Close()
		}
	}()

	var errStream io.Writer

	fmt.Fprintf(outStream, "HTTP/1.1 200 OK\r\nContent-Type: application/vnd.docker.raw-stream\r\n\r\n")

	if c.GetSubEnv("Config") != nil && !c.GetSubEnv("Config").GetBool("Tty") && version.GreaterThanOrEqualTo("1.6") {
		errStream = utils.NewStdWriter(outStream, utils.Stderr)
		outStream = utils.NewStdWriter(outStream, utils.Stdout)
	} else {
		errStream = outStream
	}

	job = eng.Job("attach", vars["name"])
	job.Setenv("logs", r.Form.Get("logs"))
	job.Setenv("stream", r.Form.Get("stream"))
	job.Setenv("stdin", r.Form.Get("stdin"))
	job.Setenv("stdout", r.Form.Get("stdout"))
	job.Setenv("stderr", r.Form.Get("stderr"))
	job.Stdin.Add(inStream)
	job.Stdout.Add(outStream)
	job.Stderr.Set(errStream)
	if err := job.Run(); err != nil {
		fmt.Fprintf(outStream, "Error: %s\n", err)

	}
	return nil
}

func wsContainersAttach(eng *engine.Engine, version version.Version, w http.ResponseWriter, r *http.Request, vars map[string]string) error {
	if err := parseForm(r); err != nil {
		return err
	}
	if vars == nil {
		return fmt.Errorf("Missing parameter")
	}

	if err := eng.Job("inspect", vars["name"], "container").Run(); err != nil {
		return err
	}

	h := websocket.Handler(func(ws *websocket.Conn) {
		defer ws.Close()
		job := eng.Job("attach", vars["name"])
		job.Setenv("logs", r.Form.Get("logs"))
		job.Setenv("stream", r.Form.Get("stream"))
		job.Setenv("stdin", r.Form.Get("stdin"))
		job.Setenv("stdout", r.Form.Get("stdout"))
		job.Setenv("stderr", r.Form.Get("stderr"))
		job.Stdin.Add(ws)
		job.Stdout.Add(ws)
		job.Stderr.Set(ws)
		if err := job.Run(); err != nil {
			utils.Errorf("Error: %s", err)
		}
	})
	h.ServeHTTP(w, r)

	return nil
}

func getContainersByName(eng *engine.Engine, version version.Version, w http.ResponseWriter, r *http.Request, vars map[string]string) error {
	if vars == nil {
		return fmt.Errorf("Missing parameter")
	}
	var job = eng.Job("inspect", vars["name"], "container")
	streamJSON(job, w, false)
	job.SetenvBool("conflict", true) //conflict=true to detect conflict between containers and images in the job
	return job.Run()
}

func getImagesByName(eng *engine.Engine, version version.Version, w http.ResponseWriter, r *http.Request, vars map[string]string) error {
	if vars == nil {
		return fmt.Errorf("Missing parameter")
	}
	var job = eng.Job("inspect", vars["name"], "image")
	streamJSON(job, w, false)
	job.SetenvBool("conflict", true) //conflict=true to detect conflict between containers and images in the job
	return job.Run()
}

func postBuild(eng *engine.Engine, version version.Version, w http.ResponseWriter, r *http.Request, vars map[string]string) error {
	if version.LessThan("1.3") {
		return fmt.Errorf("Multipart upload for build is no longer supported. Please upgrade your docker client.")
	}
	var (
		authEncoded       = r.Header.Get("X-Registry-Auth")
		authConfig        = &registry.AuthConfig{}
		configFileEncoded = r.Header.Get("X-Registry-Config")
		configFile        = &registry.ConfigFile{}
		job               = eng.Job("build")
	)

	// This block can be removed when API versions prior to 1.9 are deprecated.
	// Both headers will be parsed and sent along to the daemon, but if a non-empty
	// ConfigFile is present, any value provided as an AuthConfig directly will
	// be overridden. See BuildFile::CmdFrom for details.
	if version.LessThan("1.9") && authEncoded != "" {
		authJson := base64.NewDecoder(base64.URLEncoding, strings.NewReader(authEncoded))
		if err := json.NewDecoder(authJson).Decode(authConfig); err != nil {
			// for a pull it is not an error if no auth was given
			// to increase compatibility with the existing api it is defaulting to be empty
			authConfig = &registry.AuthConfig{}
		}
	}

	if configFileEncoded != "" {
		configFileJson := base64.NewDecoder(base64.URLEncoding, strings.NewReader(configFileEncoded))
		if err := json.NewDecoder(configFileJson).Decode(configFile); err != nil {
			// for a pull it is not an error if no auth was given
			// to increase compatibility with the existing api it is defaulting to be empty
			configFile = &registry.ConfigFile{}
		}
	}

	if version.GreaterThanOrEqualTo("1.8") {
		job.SetenvBool("json", true)
		streamJSON(job, w, true)
	} else {
		job.Stdout.Add(utils.NewWriteFlusher(w))
	}
	job.Stdin.Add(r.Body)
	job.Setenv("remote", r.FormValue("remote"))
	job.Setenv("t", r.FormValue("t"))
	job.Setenv("q", r.FormValue("q"))
	job.Setenv("nocache", r.FormValue("nocache"))
	job.Setenv("rm", r.FormValue("rm"))
	job.SetenvJson("authConfig", authConfig)
	job.SetenvJson("configFile", configFile)

	if err := job.Run(); err != nil {
		if !job.Stdout.Used() {
			return err
		}
		sf := utils.NewStreamFormatter(version.GreaterThanOrEqualTo("1.8"))
		w.Write(sf.FormatError(err))
	}
	return nil
}

func postContainersCopy(eng *engine.Engine, version version.Version, w http.ResponseWriter, r *http.Request, vars map[string]string) error {
	if vars == nil {
		return fmt.Errorf("Missing parameter")
	}

	var copyData engine.Env

	if contentType := r.Header.Get("Content-Type"); MatchesContentType(contentType, "application/json") {
		if err := copyData.Decode(r.Body); err != nil {
			return err
		}
	} else {
		return fmt.Errorf("Content-Type not supported: %s", contentType)
	}

	if copyData.Get("Resource") == "" {
		return fmt.Errorf("Path cannot be empty")
	}

	origResource := copyData.Get("Resource")

	if copyData.Get("Resource")[0] == '/' {
		copyData.Set("Resource", copyData.Get("Resource")[1:])
	}

	job := eng.Job("container_copy", vars["name"], copyData.Get("Resource"))
	job.Stdout.Add(w)
	if err := job.Run(); err != nil {
		utils.Errorf("%s", err.Error())
		if strings.Contains(err.Error(), "No such container") {
			w.WriteHeader(http.StatusNotFound)
		} else if strings.Contains(err.Error(), "no such file or directory") {
			return fmt.Errorf("Could not find the file %s in container %s", origResource, vars["name"])
		}
	}
	return nil
}

func optionsHandler(eng *engine.Engine, version version.Version, w http.ResponseWriter, r *http.Request, vars map[string]string) error {
	w.WriteHeader(http.StatusOK)
	return nil
}
func writeCorsHeaders(w http.ResponseWriter, r *http.Request) {
	w.Header().Add("Access-Control-Allow-Origin", "*")
	w.Header().Add("Access-Control-Allow-Headers", "Origin, X-Requested-With, Content-Type, Accept")
	w.Header().Add("Access-Control-Allow-Methods", "GET, POST, DELETE, PUT, OPTIONS")
}

func makeHttpHandler(eng *engine.Engine, logging bool, localMethod string, localRoute string, handlerFunc HttpApiFunc, enableCors bool, dockerVersion version.Version) http.HandlerFunc {
	return func(w http.ResponseWriter, r *http.Request) {
		// log the request
		utils.Debugf("Calling %s %s", localMethod, localRoute)

		if logging {
			log.Println(r.Method, r.RequestURI)
		}

		if strings.Contains(r.Header.Get("User-Agent"), "Docker-Client/") {
			userAgent := strings.Split(r.Header.Get("User-Agent"), "/")
			if len(userAgent) == 2 && !dockerVersion.Equal(userAgent[1]) {
				utils.Debugf("Warning: client and server don't have the same version (client: %s, server: %s)", userAgent[1], dockerVersion)
			}
		}
		version := version.Version(mux.Vars(r)["version"])
		if version == "" {
			version = APIVERSION
		}
		if enableCors {
			writeCorsHeaders(w, r)
		}

		if version.GreaterThan(APIVERSION) {
			http.Error(w, fmt.Errorf("client and server don't have same version (client : %s, server: %s)", version, APIVERSION).Error(), http.StatusNotFound)
			return
		}

		if err := handlerFunc(eng, version, w, r, mux.Vars(r)); err != nil {
			utils.Errorf("Error: %s", err)
			httpError(w, err)
		}
	}
}

// Replicated from expvar.go as not public.
func expvarHandler(w http.ResponseWriter, r *http.Request) {
	w.Header().Set("Content-Type", "application/json; charset=utf-8")
	fmt.Fprintf(w, "{\n")
	first := true
	expvar.Do(func(kv expvar.KeyValue) {
		if !first {
			fmt.Fprintf(w, ",\n")
		}
		first = false
		fmt.Fprintf(w, "%q: %s", kv.Key, kv.Value)
	})
	fmt.Fprintf(w, "\n}\n")
}

func AttachProfiler(router *mux.Router) {
	router.HandleFunc("/debug/vars", expvarHandler)
	router.HandleFunc("/debug/pprof/", pprof.Index)
	router.HandleFunc("/debug/pprof/cmdline", pprof.Cmdline)
	router.HandleFunc("/debug/pprof/profile", pprof.Profile)
	router.HandleFunc("/debug/pprof/symbol", pprof.Symbol)
	router.HandleFunc("/debug/pprof/heap", pprof.Handler("heap").ServeHTTP)
	router.HandleFunc("/debug/pprof/goroutine", pprof.Handler("goroutine").ServeHTTP)
	router.HandleFunc("/debug/pprof/threadcreate", pprof.Handler("threadcreate").ServeHTTP)
}

func createRouter(eng *engine.Engine, logging, enableCors bool, dockerVersion string) (*mux.Router, error) {
	r := mux.NewRouter()
	if os.Getenv("DEBUG") != "" {
		AttachProfiler(r)
	}
	m := map[string]map[string]HttpApiFunc{
		"GET": {
			"/events":                         getEvents,
			"/info":                           getInfo,
			"/version":                        getVersion,
			"/images/json":                    getImagesJSON,
			"/images/viz":                     getImagesViz,
			"/images/search":                  getImagesSearch,
			"/images/{name:.*}/get":           getImagesGet,
			"/images/{name:.*}/history":       getImagesHistory,
			"/images/{name:.*}/json":          getImagesByName,
			"/containers/ps":                  getContainersJSON,
			"/containers/json":                getContainersJSON,
			"/containers/{name:.*}/export":    getContainersExport,
			"/containers/{name:.*}/changes":   getContainersChanges,
			"/containers/{name:.*}/json":      getContainersByName,
			"/containers/{name:.*}/top":       getContainersTop,
			"/containers/{name:.*}/attach/ws": wsContainersAttach,
		},
		"POST": {
			"/auth":                         postAuth,
			"/commit":                       postCommit,
			"/build":                        postBuild,
			"/images/create":                postImagesCreate,
			"/images/{name:.*}/insert":      postImagesInsert,
			"/images/load":                  postImagesLoad,
			"/images/{name:.*}/push":        postImagesPush,
			"/images/{name:.*}/tag":         postImagesTag,
			"/containers/create":            postContainersCreate,
			"/containers/{name:.*}/kill":    postContainersKill,
			"/containers/{name:.*}/restart": postContainersRestart,
			"/containers/{name:.*}/start":   postContainersStart,
			"/containers/{name:.*}/stop":    postContainersStop,
			"/containers/{name:.*}/wait":    postContainersWait,
			"/containers/{name:.*}/resize":  postContainersResize,
			"/containers/{name:.*}/attach":  postContainersAttach,
			"/containers/{name:.*}/copy":    postContainersCopy,
		},
		"DELETE": {
			"/containers/{name:.*}": deleteContainers,
			"/images/{name:.*}":     deleteImages,
		},
		"OPTIONS": {
			"": optionsHandler,
		},
	}

	for method, routes := range m {
		for route, fct := range routes {
			utils.Debugf("Registering %s, %s", method, route)
			// NOTE: scope issue, make sure the variables are local and won't be changed
			localRoute := route
			localFct := fct
			localMethod := method

			// build the handler function
			f := makeHttpHandler(eng, logging, localMethod, localRoute, localFct, enableCors, version.Version(dockerVersion))

			// add the new route
			if localRoute == "" {
				r.Methods(localMethod).HandlerFunc(f)
			} else {
				r.Path("/v{version:[0-9.]+}" + localRoute).Methods(localMethod).HandlerFunc(f)
				r.Path(localRoute).Methods(localMethod).HandlerFunc(f)
			}
		}
	}

	return r, nil
}

// ServeRequest processes a single http request to the docker remote api.
// FIXME: refactor this to be part of Server and not require re-creating a new
// router each time. This requires first moving ListenAndServe into Server.
func ServeRequest(eng *engine.Engine, apiversion version.Version, w http.ResponseWriter, req *http.Request) error {
	router, err := createRouter(eng, false, true, "")
	if err != nil {
		return err
	}
	// Insert APIVERSION into the request as a convenience
	req.URL.Path = fmt.Sprintf("/v%s%s", apiversion, req.URL.Path)
	router.ServeHTTP(w, req)
	return nil
}

// ServeFD creates an http.Server and sets it up to serve given a socket activated
// argument.
func ServeFd(addr string, handle http.Handler) error {
	ls, e := systemd.ListenFD(addr)
	if e != nil {
		return e
	}

	chErrors := make(chan error, len(ls))

	// We don't want to start serving on these sockets until the
	// "initserver" job has completed. Otherwise required handlers
	// won't be ready.
	<-activationLock

	// Since ListenFD will return one or more sockets we have
	// to create a go func to spawn off multiple serves
	for i := range ls {
		listener := ls[i]
		go func() {
			httpSrv := http.Server{Handler: handle}
			chErrors <- httpSrv.Serve(listener)
		}()
	}

	for i := 0; i < len(ls); i += 1 {
		err := <-chErrors
		if err != nil {
			return err
		}
	}

	return nil
}

func lookupGidByName(nameOrGid string) (int, error) {
	groups, err := user.ParseGroupFilter(func(g *user.Group) bool {
		return g.Name == nameOrGid || strconv.Itoa(g.Gid) == nameOrGid
	})
	if err != nil {
		return -1, err
	}
	if groups != nil && len(groups) > 0 {
		return groups[0].Gid, nil
	}
	return -1, fmt.Errorf("Group %s not found", nameOrGid)
}

func changeGroup(addr string, nameOrGid string) error {
	gid, err := lookupGidByName(nameOrGid)
	if err != nil {
		return err
	}

	utils.Debugf("%s group found. gid: %d", nameOrGid, gid)
	return os.Chown(addr, 0, gid)
}

// ListenAndServe sets up the required http.Server and gets it listening for
// each addr passed in and does protocol specific checking.
<<<<<<< HEAD
func ListenAndServe(proto, addr string, eng *engine.Engine, logging, enableCors bool, dockerVersion, socketGroup string) error {
	r, err := createRouter(eng, logging, enableCors, dockerVersion)

=======
func ListenAndServe(proto, addr string, job *engine.Job) error {
	r, err := createRouter(job.Eng, job.GetenvBool("Logging"), job.GetenvBool("EnableCors"), job.Getenv("Version"))
>>>>>>> c000cb64
	if err != nil {
		return err
	}

	if proto == "fd" {
		return ServeFd(addr, r)
	}

	if proto == "unix" {
		if err := syscall.Unlink(addr); err != nil && !os.IsNotExist(err) {
			return err
		}
	}

	l, err := listenbuffer.NewListenBuffer(proto, addr, activationLock)
	if err != nil {
		return err
	}

	if proto != "unix" && (job.GetenvBool("Tls") || job.GetenvBool("TlsVerify")) {
		tlsCert := job.Getenv("TlsCert")
		tlsKey := job.Getenv("TlsKey")
		cert, err := tls.LoadX509KeyPair(tlsCert, tlsKey)
		if err != nil {
			return fmt.Errorf("Couldn't load X509 key pair (%s, %s): %s. Key encrypted?",
				tlsCert, tlsKey, err)
		}
		tlsConfig := &tls.Config{
			NextProtos:   []string{"http/1.1"},
			Certificates: []tls.Certificate{cert},
		}
		if job.GetenvBool("TlsVerify") {
			certPool := x509.NewCertPool()
			file, err := ioutil.ReadFile(job.Getenv("TlsCa"))
			if err != nil {
				return fmt.Errorf("Couldn't read CA certificate: %s", err)
			}
			certPool.AppendCertsFromPEM(file)

			tlsConfig.ClientAuth = tls.RequireAndVerifyClientCert
			tlsConfig.ClientCAs = certPool
		}
		l = tls.NewListener(l, tlsConfig)
	}

	// Basic error and sanity checking
	switch proto {
	case "tcp":
		if !strings.HasPrefix(addr, "127.0.0.1") && !job.GetenvBool("TlsVerify") {
			log.Println("/!\\ DON'T BIND ON ANOTHER IP ADDRESS THAN 127.0.0.1 IF YOU DON'T KNOW WHAT YOU'RE DOING /!\\")
		}
	case "unix":
		if err := os.Chmod(addr, 0660); err != nil {
			return err
		}
		socketGroup := job.Getenv("SocketGroup")
		if socketGroup != "" {
			if err := changeGroup(addr, socketGroup); err != nil {
				if socketGroup == "docker" {
					// if the user hasn't explicitly specified the group ownership, don't fail on errors.
					utils.Debugf("Warning: could not chgrp %s to docker: %s", addr, err.Error())
				} else {
					return err
				}
			}
		}
	default:
		return fmt.Errorf("Invalid protocol format.")
	}

	httpSrv := http.Server{Addr: addr, Handler: r}
	return httpSrv.Serve(l)
}

// ServeApi loops through all of the protocols sent in to docker and spawns
// off a go routine to setup a serving http.Server for each.
func ServeApi(job *engine.Job) engine.Status {
	var (
		protoAddrs = job.Args
		chErrors   = make(chan error, len(protoAddrs))
	)
	activationLock = make(chan struct{})

	if err := job.Eng.Register("acceptconnections", AcceptConnections); err != nil {
		return job.Error(err)
	}

	for _, protoAddr := range protoAddrs {
		protoAddrParts := strings.SplitN(protoAddr, "://", 2)
		go func() {
			log.Printf("Listening for HTTP on %s (%s)\n", protoAddrParts[0], protoAddrParts[1])
			chErrors <- ListenAndServe(protoAddrParts[0], protoAddrParts[1], job)
		}()
	}

	for i := 0; i < len(protoAddrs); i += 1 {
		err := <-chErrors
		if err != nil {
			return job.Error(err)
		}
	}

	return engine.StatusOK
}

func AcceptConnections(job *engine.Job) engine.Status {
	// Tell the init daemon we are accepting requests
	go systemd.SdNotify("READY=1")

	// close the lock so the listeners start accepting connections
	close(activationLock)

	return engine.StatusOK
}<|MERGE_RESOLUTION|>--- conflicted
+++ resolved
@@ -1137,14 +1137,8 @@
 
 // ListenAndServe sets up the required http.Server and gets it listening for
 // each addr passed in and does protocol specific checking.
-<<<<<<< HEAD
-func ListenAndServe(proto, addr string, eng *engine.Engine, logging, enableCors bool, dockerVersion, socketGroup string) error {
-	r, err := createRouter(eng, logging, enableCors, dockerVersion)
-
-=======
 func ListenAndServe(proto, addr string, job *engine.Job) error {
 	r, err := createRouter(job.Eng, job.GetenvBool("Logging"), job.GetenvBool("EnableCors"), job.Getenv("Version"))
->>>>>>> c000cb64
 	if err != nil {
 		return err
 	}
