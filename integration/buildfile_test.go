package docker

import (
	"fmt"
	"github.com/dotcloud/docker/archive"
	"github.com/dotcloud/docker/engine"
	"github.com/dotcloud/docker/image"
	"github.com/dotcloud/docker/nat"
	"github.com/dotcloud/docker/server"
	"github.com/dotcloud/docker/utils"
	"io/ioutil"
	"net"
	"net/http"
	"net/http/httptest"
	"strings"
	"testing"
)

// A testContextTemplate describes a build context and how to test it
type testContextTemplate struct {
	// Contents of the Dockerfile
	dockerfile string
	// Additional files in the context, eg [][2]string{"./passwd", "gordon"}
	files [][2]string
	// Additional remote files to host on a local HTTP server.
	remoteFiles [][2]string
}

func (context testContextTemplate) Archive(dockerfile string, t *testing.T) archive.Archive {
	input := []string{"Dockerfile", dockerfile}
	for _, pair := range context.files {
		input = append(input, pair[0], pair[1])
	}
	a, err := archive.Generate(input...)
	if err != nil {
		t.Fatal(err)
	}
	return a
}

// A table of all the contexts to build and test.
// A new docker runtime will be created and torn down for each context.
var testContexts = []testContextTemplate{
	{
		`
from   {IMAGE}
run    sh -c 'echo root:testpass > /tmp/passwd'
run    mkdir -p /var/run/sshd
run    [ "$(cat /tmp/passwd)" = "root:testpass" ]
run    [ "$(ls -d /var/run/sshd)" = "/var/run/sshd" ]
`,
		nil,
		nil,
	},

	// Exactly the same as above, except uses a line split with a \ to test
	// multiline support.
	{
		`
from   {IMAGE}
run    sh -c 'echo root:testpass \
	> /tmp/passwd'
run    mkdir -p /var/run/sshd
run    [ "$(cat /tmp/passwd)" = "root:testpass" ]
run    [ "$(ls -d /var/run/sshd)" = "/var/run/sshd" ]
`,
		nil,
		nil,
	},

	// Line containing literal "\n"
	{
		`
from   {IMAGE}
run    sh -c 'echo root:testpass > /tmp/passwd'
run    echo "foo \n bar"; echo "baz"
run    mkdir -p /var/run/sshd
run    [ "$(cat /tmp/passwd)" = "root:testpass" ]
run    [ "$(ls -d /var/run/sshd)" = "/var/run/sshd" ]
`,
		nil,
		nil,
	},
	{
		`
from {IMAGE}
add foo /usr/lib/bla/bar
run [ "$(cat /usr/lib/bla/bar)" = 'hello' ]
add http://{SERVERADDR}/baz /usr/lib/baz/quux
run [ "$(cat /usr/lib/baz/quux)" = 'world!' ]
`,
		[][2]string{{"foo", "hello"}},
		[][2]string{{"/baz", "world!"}},
	},

	{
		`
from {IMAGE}
add f /
run [ "$(cat /f)" = "hello" ]
add f /abc
run [ "$(cat /abc)" = "hello" ]
add f /x/y/z
run [ "$(cat /x/y/z)" = "hello" ]
add f /x/y/d/
run [ "$(cat /x/y/d/f)" = "hello" ]
add d /
run [ "$(cat /ga)" = "bu" ]
add d /somewhere
run [ "$(cat /somewhere/ga)" = "bu" ]
add d /anotherplace/
run [ "$(cat /anotherplace/ga)" = "bu" ]
add d /somewheeeere/over/the/rainbooow
run [ "$(cat /somewheeeere/over/the/rainbooow/ga)" = "bu" ]
`,
		[][2]string{
			{"f", "hello"},
			{"d/ga", "bu"},
		},
		nil,
	},

	{
		`
from {IMAGE}
add http://{SERVERADDR}/x /a/b/c
run [ "$(cat /a/b/c)" = "hello" ]
add http://{SERVERADDR}/x?foo=bar /
run [ "$(cat /x)" = "hello" ]
add http://{SERVERADDR}/x /d/
run [ "$(cat /d/x)" = "hello" ]
add http://{SERVERADDR} /e
run [ "$(cat /e)" = "blah" ]
`,
		nil,
		[][2]string{{"/x", "hello"}, {"/", "blah"}},
	},

	// Comments, shebangs, and executability, oh my!
	{
		`
FROM {IMAGE}
# This is an ordinary comment.
RUN { echo '#!/bin/sh'; echo 'echo hello world'; } > /hello.sh
RUN [ ! -x /hello.sh ]
RUN chmod +x /hello.sh
RUN [ -x /hello.sh ]
RUN [ "$(cat /hello.sh)" = $'#!/bin/sh\necho hello world' ]
RUN [ "$(/hello.sh)" = "hello world" ]
`,
		nil,
		nil,
	},

	// Users and groups
	{
		`
FROM {IMAGE}

# Make sure our defaults work
RUN [ "$(id -u):$(id -g)/$(id -un):$(id -gn)" = '0:0/root:root' ]

# TODO decide if "args.user = strconv.Itoa(syscall.Getuid())" is acceptable behavior for changeUser in sysvinit instead of "return nil" when "USER" isn't specified (so that we get the proper group list even if that is the empty list, even in the default case of not supplying an explicit USER to run as, which implies USER 0)
USER root
RUN [ "$(id -G):$(id -Gn)" = '0:root' ]

# Setup dockerio user and group
RUN echo 'dockerio:x:1000:1000::/bin:/bin/false' >> /etc/passwd
RUN echo 'dockerio:x:1000:' >> /etc/group

# Make sure we can switch to our user and all the information is exactly as we expect it to be
USER dockerio
RUN [ "$(id -u):$(id -g)/$(id -un):$(id -gn)/$(id -G):$(id -Gn)" = '1000:1000/dockerio:dockerio/1000:dockerio' ]

# Switch back to root and double check that worked exactly as we might expect it to
USER root
RUN [ "$(id -u):$(id -g)/$(id -un):$(id -gn)/$(id -G):$(id -Gn)" = '0:0/root:root/0:root' ]

# Add a "supplementary" group for our dockerio user
RUN echo 'supplementary:x:1001:dockerio' >> /etc/group

# ... and then go verify that we get it like we expect
USER dockerio
RUN [ "$(id -u):$(id -g)/$(id -un):$(id -gn)/$(id -G):$(id -Gn)" = '1000:1000/dockerio:dockerio/1000 1001:dockerio supplementary' ]
USER 1000
RUN [ "$(id -u):$(id -g)/$(id -un):$(id -gn)/$(id -G):$(id -Gn)" = '1000:1000/dockerio:dockerio/1000 1001:dockerio supplementary' ]

# super test the new "user:group" syntax
USER dockerio:dockerio
RUN [ "$(id -u):$(id -g)/$(id -un):$(id -gn)/$(id -G):$(id -Gn)" = '1000:1000/dockerio:dockerio/1000:dockerio' ]
USER 1000:dockerio
RUN [ "$(id -u):$(id -g)/$(id -un):$(id -gn)/$(id -G):$(id -Gn)" = '1000:1000/dockerio:dockerio/1000:dockerio' ]
USER dockerio:1000
RUN [ "$(id -u):$(id -g)/$(id -un):$(id -gn)/$(id -G):$(id -Gn)" = '1000:1000/dockerio:dockerio/1000:dockerio' ]
USER 1000:1000
RUN [ "$(id -u):$(id -g)/$(id -un):$(id -gn)/$(id -G):$(id -Gn)" = '1000:1000/dockerio:dockerio/1000:dockerio' ]
USER dockerio:supplementary
RUN [ "$(id -u):$(id -g)/$(id -un):$(id -gn)/$(id -G):$(id -Gn)" = '1000:1001/dockerio:supplementary/1001:supplementary' ]
USER dockerio:1001
RUN [ "$(id -u):$(id -g)/$(id -un):$(id -gn)/$(id -G):$(id -Gn)" = '1000:1001/dockerio:supplementary/1001:supplementary' ]
USER 1000:supplementary
RUN [ "$(id -u):$(id -g)/$(id -un):$(id -gn)/$(id -G):$(id -Gn)" = '1000:1001/dockerio:supplementary/1001:supplementary' ]
USER 1000:1001
RUN [ "$(id -u):$(id -g)/$(id -un):$(id -gn)/$(id -G):$(id -Gn)" = '1000:1001/dockerio:supplementary/1001:supplementary' ]

# make sure unknown uid/gid still works properly
USER 1042:1043
RUN [ "$(id -u):$(id -g)/$(id -un):$(id -gn)/$(id -G):$(id -Gn)" = '1042:1043/1042:1043/1043:1043' ]
`,
		nil,
		nil,
	},

	// Environment variable
	{
		`
from   {IMAGE}
env    FOO BAR
run    [ "$FOO" = "BAR" ]
`,
		nil,
		nil,
	},

	// Environment overwriting
	{
		`
from   {IMAGE}
env    FOO BAR
run    [ "$FOO" = "BAR" ]
env    FOO BAZ
run    [ "$FOO" = "BAZ" ]
`,
		nil,
		nil,
	},

	{
		`
from {IMAGE}
ENTRYPOINT /bin/echo
CMD Hello world
`,
		nil,
		nil,
	},

	{
		`
from {IMAGE}
VOLUME /test
CMD Hello world
`,
		nil,
		nil,
	},

	{
		`
from {IMAGE}
env    FOO /foo/baz
env    BAR /bar
env    BAZ $BAR
env    FOOPATH $PATH:$FOO
run    [ "$BAR" = "$BAZ" ]
run    [ "$FOOPATH" = "$PATH:/foo/baz" ]
`,
		nil,
		nil,
	},

	{
		`
from {IMAGE}
env    FOO /bar
env    TEST testdir
env    BAZ /foobar
add    testfile $BAZ/
add    $TEST $FOO
run    [ "$(cat /foobar/testfile)" = "test1" ]
run    [ "$(cat /bar/withfile)" = "test2" ]
`,
		[][2]string{
			{"testfile", "test1"},
			{"testdir/withfile", "test2"},
		},
		nil,
	},

	// JSON!
	{
		`
FROM {IMAGE}
RUN ["/bin/echo","hello","world"]
CMD ["/bin/true"]
ENTRYPOINT ["/bin/echo","your command -->"]
`,
		nil,
		nil,
	},
	{
		`
FROM {IMAGE}
ADD test /test
RUN ["chmod","+x","/test"]
RUN ["/test"]
RUN [ "$(cat /testfile)" = 'test!' ]
`,
		[][2]string{
			{"test", "#!/bin/sh\necho 'test!' > /testfile"},
		},
		nil,
	},
	{
		`
FROM {IMAGE}
# what \
RUN mkdir /testing
RUN touch /testing/other
`,
		nil,
		nil,
	},
}

// FIXME: test building with 2 successive overlapping ADD commands

func constructDockerfile(template string, ip net.IP, port string) string {
	serverAddr := fmt.Sprintf("%s:%s", ip, port)
	replacer := strings.NewReplacer("{IMAGE}", unitTestImageID, "{SERVERADDR}", serverAddr)
	return replacer.Replace(template)
}

func mkTestingFileServer(files [][2]string) (*httptest.Server, error) {
	mux := http.NewServeMux()
	for _, file := range files {
		name, contents := file[0], file[1]
		mux.HandleFunc(name, func(w http.ResponseWriter, r *http.Request) {
			w.Write([]byte(contents))
		})
	}

	// This is how httptest.NewServer sets up a net.Listener, except that our listener must accept remote
	// connections (from the container).
	listener, err := net.Listen("tcp", ":0")
	if err != nil {
		return nil, err
	}

	s := httptest.NewUnstartedServer(mux)
	s.Listener = listener
	s.Start()
	return s, nil
}

func TestBuild(t *testing.T) {
	for _, ctx := range testContexts {
		_, err := buildImage(ctx, t, nil, true)
		if err != nil {
			t.Fatal(err)
		}
	}
}

func buildImage(context testContextTemplate, t *testing.T, eng *engine.Engine, useCache bool) (*image.Image, error) {
	if eng == nil {
		eng = NewTestEngine(t)
		runtime := mkRuntimeFromEngine(eng, t)
		// FIXME: we might not need runtime, why not simply nuke
		// the engine?
		defer nuke(runtime)
	}
	srv := mkServerFromEngine(eng, t)

	httpServer, err := mkTestingFileServer(context.remoteFiles)
	if err != nil {
		t.Fatal(err)
	}
	defer httpServer.Close()

	idx := strings.LastIndex(httpServer.URL, ":")
	if idx < 0 {
		t.Fatalf("could not get port from test http server address %s", httpServer.URL)
	}
	port := httpServer.URL[idx+1:]

	iIP := eng.Hack_GetGlobalVar("httpapi.bridgeIP")
	if iIP == nil {
		t.Fatal("Legacy bridgeIP field not set in engine")
	}
	ip, ok := iIP.(net.IP)
	if !ok {
		panic("Legacy bridgeIP field in engine does not cast to net.IP")
	}
	dockerfile := constructDockerfile(context.dockerfile, ip, port)

	buildfile := server.NewBuildFile(srv, ioutil.Discard, ioutil.Discard, false, useCache, false, ioutil.Discard, utils.NewStreamFormatter(false), nil, nil)
	id, err := buildfile.Build(context.Archive(dockerfile, t))
	if err != nil {
		return nil, err
	}

	return srv.ImageInspect(id)
}

func TestVolume(t *testing.T) {
	img, err := buildImage(testContextTemplate{`
        from {IMAGE}
        volume /test
        cmd Hello world
    `, nil, nil}, t, nil, true)
	if err != nil {
		t.Fatal(err)
	}

	if len(img.Config.Volumes) == 0 {
		t.Fail()
	}
	for key := range img.Config.Volumes {
		if key != "/test" {
			t.Fail()
		}
	}
}

func TestBuildMaintainer(t *testing.T) {
	img, err := buildImage(testContextTemplate{`
        from {IMAGE}
        maintainer dockerio
    `, nil, nil}, t, nil, true)
	if err != nil {
		t.Fatal(err)
	}

	if img.Author != "dockerio" {
		t.Fail()
	}
}

func TestBuildUser(t *testing.T) {
	img, err := buildImage(testContextTemplate{`
        from {IMAGE}
        user dockerio
    `, nil, nil}, t, nil, true)
	if err != nil {
		t.Fatal(err)
	}

	if img.Config.User != "dockerio" {
		t.Fail()
	}
}

func TestBuildRelativeWorkdir(t *testing.T) {
	img, err := buildImage(testContextTemplate{`
		FROM {IMAGE}
		RUN [ "$PWD" = '/' ]
		WORKDIR test1
		RUN [ "$PWD" = '/test1' ]
		WORKDIR /test2
		RUN [ "$PWD" = '/test2' ]
		WORKDIR test3
		RUN [ "$PWD" = '/test2/test3' ]
	`, nil, nil}, t, nil, true)
	if err != nil {
		t.Fatal(err)
	}
	if img.Config.WorkingDir != "/test2/test3" {
		t.Fatalf("Expected workdir to be '/test2/test3', received '%s'", img.Config.WorkingDir)
	}
}

func TestBuildEnv(t *testing.T) {
	img, err := buildImage(testContextTemplate{`
        from {IMAGE}
        env port 4243
        `,
		nil, nil}, t, nil, true)
	if err != nil {
		t.Fatal(err)
	}

	hasEnv := false
	for _, envVar := range img.Config.Env {
		if envVar == "port=4243" {
			hasEnv = true
			break
		}
	}
	if !hasEnv {
		t.Fail()
	}
}

func TestBuildCmd(t *testing.T) {
	img, err := buildImage(testContextTemplate{`
        from {IMAGE}
        cmd ["/bin/echo", "Hello World"]
        `,
		nil, nil}, t, nil, true)
	if err != nil {
		t.Fatal(err)
	}

	if img.Config.Cmd[0] != "/bin/echo" {
		t.Log(img.Config.Cmd[0])
		t.Fail()
	}
	if img.Config.Cmd[1] != "Hello World" {
		t.Log(img.Config.Cmd[1])
		t.Fail()
	}
}

func TestBuildExpose(t *testing.T) {
	img, err := buildImage(testContextTemplate{`
        from {IMAGE}
        expose 4243
        `,
		nil, nil}, t, nil, true)
	if err != nil {
		t.Fatal(err)
	}

	if _, exists := img.Config.ExposedPorts[nat.NewPort("tcp", "4243")]; !exists {
		t.Fail()
	}
}

func TestBuildEntrypoint(t *testing.T) {
	img, err := buildImage(testContextTemplate{`
        from {IMAGE}
        entrypoint ["/bin/echo"]
        `,
		nil, nil}, t, nil, true)
	if err != nil {
		t.Fatal(err)
	}

	if img.Config.Entrypoint[0] != "/bin/echo" {
		t.Log(img.Config.Entrypoint[0])
		t.Fail()
	}
}

// testing #1405 - config.Cmd does not get cleaned up if
// utilizing cache
func TestBuildEntrypointRunCleanup(t *testing.T) {
	eng := NewTestEngine(t)
	defer nuke(mkRuntimeFromEngine(eng, t))

	img, err := buildImage(testContextTemplate{`
        from {IMAGE}
        run echo "hello"
        `,
		nil, nil}, t, eng, true)
	if err != nil {
		t.Fatal(err)
	}

	img, err = buildImage(testContextTemplate{`
        from {IMAGE}
        run echo "hello"
        add foo /foo
        entrypoint ["/bin/echo"]
        `,
		[][2]string{{"foo", "HEYO"}}, nil}, t, eng, true)
	if err != nil {
		t.Fatal(err)
	}

	if len(img.Config.Cmd) != 0 {
		t.Fail()
	}
}

func checkCacheBehavior(t *testing.T, template testContextTemplate, expectHit bool) (imageId string) {
	eng := NewTestEngine(t)
	defer nuke(mkRuntimeFromEngine(eng, t))

	img, err := buildImage(template, t, eng, true)
	if err != nil {
		t.Fatal(err)
	}

	imageId = img.ID

	img, err = buildImage(template, t, eng, expectHit)
	if err != nil {
		t.Fatal(err)
	}

	if hit := imageId == img.ID; hit != expectHit {
		t.Fatalf("Cache misbehavior, got hit=%t, expected hit=%t: (first: %s, second %s)", hit, expectHit, imageId, img.ID)
	}
	return
}

func checkCacheBehaviorFromEngime(t *testing.T, template testContextTemplate, expectHit bool, eng *engine.Engine) (imageId string) {
	img, err := buildImage(template, t, eng, true)
	if err != nil {
		t.Fatal(err)
	}

	imageId = img.ID

	img, err = buildImage(template, t, eng, expectHit)
	if err != nil {
		t.Fatal(err)
	}

	if hit := imageId == img.ID; hit != expectHit {
		t.Fatalf("Cache misbehavior, got hit=%t, expected hit=%t: (first: %s, second %s)", hit, expectHit, imageId, img.ID)
	}
	return
}

func TestBuildImageWithCache(t *testing.T) {
	template := testContextTemplate{`
        from {IMAGE}
        maintainer dockerio
        `,
		nil, nil}
	checkCacheBehavior(t, template, true)
}

func TestBuildExposeWithCache(t *testing.T) {
	template := testContextTemplate{`
        from {IMAGE}
        maintainer dockerio
	expose 80
	run echo hello
        `,
		nil, nil}
	checkCacheBehavior(t, template, true)
}

func TestBuildImageWithoutCache(t *testing.T) {
	template := testContextTemplate{`
        from {IMAGE}
        maintainer dockerio
        `,
		nil, nil}
	checkCacheBehavior(t, template, false)
}

func TestBuildADDLocalFileWithCache(t *testing.T) {
	template := testContextTemplate{`
        from {IMAGE}
        maintainer dockerio
        run echo "first"
        add foo /usr/lib/bla/bar
	run [ "$(cat /usr/lib/bla/bar)" = "hello" ]
        run echo "second"
	add . /src/
	run [ "$(cat /src/foo)" = "hello" ]
        `,
		[][2]string{
			{"foo", "hello"},
		},
		nil}
	eng := NewTestEngine(t)
	defer nuke(mkRuntimeFromEngine(eng, t))

	id1 := checkCacheBehaviorFromEngime(t, template, true, eng)
	template.files = append(template.files, [2]string{"bar", "hello2"})
	id2 := checkCacheBehaviorFromEngime(t, template, true, eng)
	if id1 == id2 {
		t.Fatal("The cache should have been invalided but hasn't.")
	}
	id3 := checkCacheBehaviorFromEngime(t, template, true, eng)
	if id2 != id3 {
		t.Fatal("The cache should have been used but hasn't.")
	}
	template.files[1][1] = "hello3"
	id4 := checkCacheBehaviorFromEngime(t, template, true, eng)
	if id3 == id4 {
		t.Fatal("The cache should have been invalided but hasn't.")
	}
	template.dockerfile += `
	add ./bar /src2/
	run ls /src2/bar
	`
	id5 := checkCacheBehaviorFromEngime(t, template, true, eng)
	if id4 == id5 {
		t.Fatal("The cache should have been invalided but hasn't.")
	}
	template.files[1][1] = "hello4"
	id6 := checkCacheBehaviorFromEngime(t, template, true, eng)
	if id5 == id6 {
		t.Fatal("The cache should have been invalided but hasn't.")
	}

	template.dockerfile += `
	add bar /src2/bar2
	add /bar /src2/bar3
	run ls /src2/bar2 /src2/bar3
	`
	id7 := checkCacheBehaviorFromEngime(t, template, true, eng)
	if id6 == id7 {
		t.Fatal("The cache should have been invalided but hasn't.")
	}
	template.files[1][1] = "hello5"
	id8 := checkCacheBehaviorFromEngime(t, template, true, eng)
	if id7 == id8 {
		t.Fatal("The cache should have been invalided but hasn't.")
	}
}

func TestBuildADDLocalFileWithoutCache(t *testing.T) {
	template := testContextTemplate{`
        from {IMAGE}
        maintainer dockerio
        run echo "first"
        add foo /usr/lib/bla/bar
        run echo "second"
        `,
		[][2]string{{"foo", "hello"}},
		nil}
	checkCacheBehavior(t, template, false)
}

func TestBuildADDCurrentDirectoryWithCache(t *testing.T) {
	template := testContextTemplate{`
        from {IMAGE}
        maintainer dockerio
        add . /usr/lib/bla
        `,
		nil, nil}
	checkCacheBehavior(t, template, true)
}

func TestBuildADDCurrentDirectoryWithoutCache(t *testing.T) {
	template := testContextTemplate{`
        from {IMAGE}
        maintainer dockerio
        add . /usr/lib/bla
        `,
		nil, nil}
	checkCacheBehavior(t, template, false)
}

func TestBuildADDRemoteFileWithCache(t *testing.T) {
	template := testContextTemplate{`
        from {IMAGE}
        maintainer dockerio
        run echo "first"
        add http://{SERVERADDR}/baz /usr/lib/baz/quux
        run echo "second"
        `,
		nil,
		[][2]string{{"/baz", "world!"}}}
	checkCacheBehavior(t, template, true)
}

func TestBuildADDRemoteFileWithoutCache(t *testing.T) {
	template := testContextTemplate{`
        from {IMAGE}
        maintainer dockerio
        run echo "first"
        add http://{SERVERADDR}/baz /usr/lib/baz/quux
        run echo "second"
        `,
		nil,
		[][2]string{{"/baz", "world!"}}}
	checkCacheBehavior(t, template, false)
}

func TestBuildADDLocalAndRemoteFilesWithCache(t *testing.T) {
	template := testContextTemplate{`
        from {IMAGE}
        maintainer dockerio
        run echo "first"
        add foo /usr/lib/bla/bar
        add http://{SERVERADDR}/baz /usr/lib/baz/quux
        run echo "second"
        `,
		[][2]string{{"foo", "hello"}},
		[][2]string{{"/baz", "world!"}}}
	checkCacheBehavior(t, template, true)
}

func TestBuildADDLocalAndRemoteFilesWithoutCache(t *testing.T) {
	template := testContextTemplate{`
        from {IMAGE}
        maintainer dockerio
        run echo "first"
        add foo /usr/lib/bla/bar
        add http://{SERVERADDR}/baz /usr/lib/baz/quux
        run echo "second"
        `,
		[][2]string{{"foo", "hello"}},
		[][2]string{{"/baz", "world!"}}}
	checkCacheBehavior(t, template, false)
}

func TestForbiddenContextPath(t *testing.T) {
	eng := NewTestEngine(t)
	defer nuke(mkRuntimeFromEngine(eng, t))
	srv := mkServerFromEngine(eng, t)

	context := testContextTemplate{`
        from {IMAGE}
        maintainer dockerio
        add ../../ test/
        `,
		[][2]string{{"test.txt", "test1"}, {"other.txt", "other"}}, nil}

	httpServer, err := mkTestingFileServer(context.remoteFiles)
	if err != nil {
		t.Fatal(err)
	}
	defer httpServer.Close()

	idx := strings.LastIndex(httpServer.URL, ":")
	if idx < 0 {
		t.Fatalf("could not get port from test http server address %s", httpServer.URL)
	}
	port := httpServer.URL[idx+1:]

	iIP := eng.Hack_GetGlobalVar("httpapi.bridgeIP")
	if iIP == nil {
		t.Fatal("Legacy bridgeIP field not set in engine")
	}
	ip, ok := iIP.(net.IP)
	if !ok {
		panic("Legacy bridgeIP field in engine does not cast to net.IP")
	}
	dockerfile := constructDockerfile(context.dockerfile, ip, port)

	buildfile := server.NewBuildFile(srv, ioutil.Discard, ioutil.Discard, false, true, false, ioutil.Discard, utils.NewStreamFormatter(false), nil, nil)
	_, err = buildfile.Build(context.Archive(dockerfile, t))

	if err == nil {
		t.Log("Error should not be nil")
		t.Fail()
	}

	if err.Error() != "Forbidden path outside the build context: ../../ (/)" {
		t.Logf("Error message is not expected: %s", err.Error())
		t.Fail()
	}
}

func TestBuildADDFileNotFound(t *testing.T) {
	eng := NewTestEngine(t)
	defer nuke(mkRuntimeFromEngine(eng, t))

	context := testContextTemplate{`
        from {IMAGE}
        add foo /usr/local/bar
        `,
		nil, nil}

	httpServer, err := mkTestingFileServer(context.remoteFiles)
	if err != nil {
		t.Fatal(err)
	}
	defer httpServer.Close()

	idx := strings.LastIndex(httpServer.URL, ":")
	if idx < 0 {
		t.Fatalf("could not get port from test http server address %s", httpServer.URL)
	}
	port := httpServer.URL[idx+1:]

	iIP := eng.Hack_GetGlobalVar("httpapi.bridgeIP")
	if iIP == nil {
		t.Fatal("Legacy bridgeIP field not set in engine")
	}
	ip, ok := iIP.(net.IP)
	if !ok {
		panic("Legacy bridgeIP field in engine does not cast to net.IP")
	}
	dockerfile := constructDockerfile(context.dockerfile, ip, port)

	buildfile := server.NewBuildFile(mkServerFromEngine(eng, t), ioutil.Discard, ioutil.Discard, false, true, false, ioutil.Discard, utils.NewStreamFormatter(false), nil, nil)
	_, err = buildfile.Build(context.Archive(dockerfile, t))

	if err == nil {
		t.Log("Error should not be nil")
		t.Fail()
	}

	if err.Error() != "foo: no such file or directory" {
		t.Logf("Error message is not expected: %s", err.Error())
		t.Fail()
	}
}

func TestBuildInheritance(t *testing.T) {
	eng := NewTestEngine(t)
	defer nuke(mkRuntimeFromEngine(eng, t))

	img, err := buildImage(testContextTemplate{`
            from {IMAGE}
            expose 4243
            `,
		nil, nil}, t, eng, true)

	if err != nil {
		t.Fatal(err)
	}

	img2, _ := buildImage(testContextTemplate{fmt.Sprintf(`
            from %s
            entrypoint ["/bin/echo"]
            `, img.ID),
		nil, nil}, t, eng, true)

	if err != nil {
		t.Fatal(err)
	}

	// from child
	if img2.Config.Entrypoint[0] != "/bin/echo" {
		t.Fail()
	}

	// from parent
	if _, exists := img.Config.ExposedPorts[nat.NewPort("tcp", "4243")]; !exists {
		t.Fail()
	}
}

func TestBuildFails(t *testing.T) {
	_, err := buildImage(testContextTemplate{`
        from {IMAGE}
        run sh -c "exit 23"
        `,
		nil, nil}, t, nil, true)

	if err == nil {
		t.Fatal("Error should not be nil")
	}

	sterr, ok := err.(*utils.JSONError)
	if !ok {
		t.Fatalf("Error should be utils.JSONError")
	}
	if sterr.Code != 23 {
		t.Fatalf("StatusCode %d unexpected, should be 23", sterr.Code)
	}
}

func TestBuildFailsDockerfileEmpty(t *testing.T) {
	_, err := buildImage(testContextTemplate{``, nil, nil}, t, nil, true)

	if err != server.ErrDockerfileEmpty {
		t.Fatal("Expected: %v, got: %v", server.ErrDockerfileEmpty, err)
	}
}

func TestBuildOnBuildTrigger(t *testing.T) {
	_, err := buildImage(testContextTemplate{`
	from {IMAGE}
	onbuild run echo here is the trigger
	onbuild run touch foobar
	`,
		nil, nil,
	},
		t, nil, true,
	)
	if err != nil {
		t.Fatal(err)
	}
	// FIXME: test that the 'foobar' file was created in the final build.
}

func TestBuildOnBuildForbiddenChainedTrigger(t *testing.T) {
	_, err := buildImage(testContextTemplate{`
	from {IMAGE}
	onbuild onbuild run echo test
	`,
		nil, nil,
	},
		t, nil, true,
	)
	if err == nil {
		t.Fatal("Error should not be nil")
	}
}

func TestBuildOnBuildForbiddenFromTrigger(t *testing.T) {
	_, err := buildImage(testContextTemplate{`
	from {IMAGE}
	onbuild from {IMAGE}
	`,
		nil, nil,
	},
		t, nil, true,
	)
	if err == nil {
		t.Fatal("Error should not be nil")
	}
}

func TestBuildOnBuildForbiddenMaintainerTrigger(t *testing.T) {
	_, err := buildImage(testContextTemplate{`
	from {IMAGE}
	onbuild maintainer test
	`,
		nil, nil,
	},
		t, nil, true,
	)
	if err == nil {
		t.Fatal("Error should not be nil")
	}
}

<<<<<<< HEAD
func checkCacheBehaviorForMultiplesTemplates(t *testing.T, template testContextTemplate, templateNew testContextTemplate, expectHit bool) (imageId string) {
	eng := NewTestEngine(t)
	defer nuke(mkRuntimeFromEngine(eng, t))

	img, err := buildImage(template, t, eng, true)
	if err != nil {
		t.Fatal(err)
	}

	imageId = img.ID

	img, err = buildImage(templateNew, t, eng, true)
	if err != nil {
		t.Fatal(err)
	}

	if hit := imageId == img.ID; hit != expectHit {
		t.Fatalf("Cache misbehavior, got hit=%t, expected hit=%t: (first: %s, second %s)", hit, expectHit, imageId, img.ID)
	}
	return
}

func TestBuildADDSameRemoteFileWithCache(t *testing.T) {
	template := testContextTemplate{`
        from {IMAGE}
        maintainer dockerio
        run echo "first"
        add http://{SERVERADDR}/baz /usr/lib/baz/quux
        run echo "second"
        `,
		nil,
		[][2]string{{"/baz", "world!"}}}
	templateNew := testContextTemplate{`
        from {IMAGE}
        maintainer dockerio
        run echo "first"
        add http://{SERVERADDR}/baz /usr/lib/baz/quux
        run echo "second"
        `,
		nil,
		[][2]string{{"/baz", "world!"}}}
	checkCacheBehaviorForMultiplesTemplates(t, template, templateNew, true)
}

func TestBuildADDDifferentRemoteFileWithCache(t *testing.T) {
	template := testContextTemplate{`
        from {IMAGE}
        maintainer dockerio
        run echo "first"
        add http://{SERVERADDR}/fooz /usr/lib/fooz/quux
        run echo "second"
        `,
		nil,
		[][2]string{{"/fooz", "world!"}}}
	templateNew := testContextTemplate{`
        from {IMAGE}
        maintainer dockerio
        run echo "first"
        add http://{SERVERADDR}/fooz /usr/lib/fooz/quux
        run echo "second"
        `,
		nil,
		[][2]string{{"/fooz", "aliens!"}}}
	checkCacheBehaviorForMultiplesTemplates(t, template, templateNew, false)
=======
// gh #2446
func TestBuildAddToSymlinkDest(t *testing.T) {
	eng := NewTestEngine(t)
	defer nuke(mkRuntimeFromEngine(eng, t))

	_, err := buildImage(testContextTemplate{`
        from {IMAGE}
        run mkdir /foo
        run ln -s /foo /bar
        add foo /bar/
        run stat /bar/foo
        `,
		[][2]string{{"foo", "HEYO"}}, nil}, t, eng, true)
	if err != nil {
		t.Fatal(err)
	}
>>>>>>> c8ae307b
}<|MERGE_RESOLUTION|>--- conflicted
+++ resolved
@@ -1009,7 +1009,6 @@
 	}
 }
 
-<<<<<<< HEAD
 func checkCacheBehaviorForMultiplesTemplates(t *testing.T, template testContextTemplate, templateNew testContextTemplate, expectHit bool) (imageId string) {
 	eng := NewTestEngine(t)
 	defer nuke(mkRuntimeFromEngine(eng, t))
@@ -1074,7 +1073,8 @@
 		nil,
 		[][2]string{{"/fooz", "aliens!"}}}
 	checkCacheBehaviorForMultiplesTemplates(t, template, templateNew, false)
-=======
+}
+
 // gh #2446
 func TestBuildAddToSymlinkDest(t *testing.T) {
 	eng := NewTestEngine(t)
@@ -1091,5 +1091,4 @@
 	if err != nil {
 		t.Fatal(err)
 	}
->>>>>>> c8ae307b
 }