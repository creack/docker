package docker

import (
	"bytes"
	"encoding/json"
	"flag"
	"fmt"
	"github.com/dotcloud/docker/auth"
	"github.com/dotcloud/docker/term"
	"github.com/dotcloud/docker/utils"
	"io"
	"io/ioutil"
	"mime/multipart"
	"net"
	"net/http"
	"net/http/httputil"
	"net/url"
	"os"
	"os/signal"
	"path/filepath"
	"reflect"
	"strconv"
	"strings"
	"syscall"
	"text/tabwriter"
	"time"
	"unicode"
)

const VERSION = "0.3.3"

var (
	GIT_COMMIT string
)

func (cli *DockerCli) getMethod(name string) (reflect.Method, bool) {
	methodName := "Cmd" + strings.ToUpper(name[:1]) + strings.ToLower(name[1:])
	return reflect.TypeOf(cli).MethodByName(methodName)
}

func ParseCommands(addr string, port int, args ...string) error {
	cli := NewDockerCli(addr, port)

	if len(args) > 0 {
		method, exists := cli.getMethod(args[0])
		if !exists {
			fmt.Println("Error: Command not found:", args[0])
			return cli.CmdHelp(args[1:]...)
		}
		ret := method.Func.CallSlice([]reflect.Value{
			reflect.ValueOf(cli),
			reflect.ValueOf(args[1:]),
		})[0].Interface()
		if ret == nil {
			return nil
		}
		return ret.(error)
	}
	return cli.CmdHelp(args...)
}

func (cli *DockerCli) CmdHelp(args ...string) error {
	if len(args) > 0 {
		method, exists := cli.getMethod(args[0])
		if !exists {
			fmt.Println("Error: Command not found:", args[0])
		} else {
			method.Func.CallSlice([]reflect.Value{
				reflect.ValueOf(cli),
				reflect.ValueOf([]string{"--help"}),
			})[0].Interface()
			return nil
		}
	}
	help := fmt.Sprintf("Usage: docker [OPTIONS] COMMAND [arg...]\n  -H=\"%s:%d\": Host:port to bind/connect to\n\nA self-sufficient runtime for linux containers.\n\nCommands:\n", cli.host, cli.port)
	for _, command := range [][2]string{
		{"attach", "Attach to a running container"},
		{"build", "Build a container from a Dockerfile"},
		{"commit", "Create a new image from a container's changes"},
		{"diff", "Inspect changes on a container's filesystem"},
		{"export", "Stream the contents of a container as a tar archive"},
		{"history", "Show the history of an image"},
		{"images", "List images"},
		{"import", "Create a new filesystem image from the contents of a tarball"},
		{"info", "Display system-wide information"},
		{"insert", "Insert a file in an image"},
		{"inspect", "Return low-level information on a container"},
		{"kill", "Kill a running container"},
		{"login", "Register or Login to the docker registry server"},
		{"logs", "Fetch the logs of a container"},
		{"port", "Lookup the public-facing port which is NAT-ed to PRIVATE_PORT"},
		{"ps", "List containers"},
		{"pull", "Pull an image or a repository from the docker registry server"},
		{"push", "Push an image or a repository to the docker registry server"},
		{"restart", "Restart a running container"},
		{"rm", "Remove a container"},
		{"rmi", "Remove an image"},
		{"run", "Run a command in a new container"},
		{"search", "Search for an image in the docker index"},
		{"start", "Start a stopped container"},
		{"stop", "Stop a running container"},
		{"tag", "Tag an image into a repository"},
		{"version", "Show the docker version information"},
		{"wait", "Block until a container stops}, then print its exit code"},
	} {
		help += fmt.Sprintf("    %-10.10s%s\n", command[0], command[1])
	}
	fmt.Println(help)
	return nil
}

func (cli *DockerCli) CmdInsert(args ...string) error {
	cmd := Subcmd("insert", "IMAGE URL PATH", "Insert a file from URL in the IMAGE at PATH")
	if err := cmd.Parse(args); err != nil {
		return nil
	}
	if cmd.NArg() != 3 {
		cmd.Usage()
		return nil
	}

	v := url.Values{}
	v.Set("url", cmd.Arg(1))
	v.Set("path", cmd.Arg(2))

	if err := cli.stream("POST", "/images/"+cmd.Arg(0)+"/insert?"+v.Encode(), nil, os.Stdout); err != nil {
		return err
	}
	return nil
}

func (cli *DockerCli) CmdBuild(args ...string) error {
	cmd := Subcmd("build", "[OPTIONS] [CONTEXT]", "Build an image from a Dockerfile")
	fileName := cmd.String("f", "Dockerfile", "Use `file` as Dockerfile. Can be '-' for stdin")
	if err := cmd.Parse(args); err != nil {
		return nil
	}

	var (
		file          io.ReadCloser
		multipartBody io.Reader
		err           error
	)

	// Init the needed component for the Multipart
	buff := bytes.NewBuffer([]byte{})
	multipartBody = buff
	w := multipart.NewWriter(buff)
	boundary := strings.NewReader("\r\n--" + w.Boundary() + "--\r\n")

	// Create a FormFile multipart for the Dockerfile
	if *fileName == "-" {
		file = os.Stdin
	} else {
		file, err = os.Open(*fileName)
		if err != nil {
			return err
		}
		defer file.Close()
	}
	if wField, err := w.CreateFormFile("Dockerfile", *fileName); err != nil {
		return err
	} else {
		io.Copy(wField, file)
	}
	multipartBody = io.MultiReader(multipartBody, boundary)

	compression := Bzip2

	// Create a FormFile multipart for the context if needed
	if cmd.Arg(0) != "" {
		// FIXME: Use NewTempArchive in order to have the size and avoid too much memory usage?
		context, err := Tar(cmd.Arg(0), compression)
		if err != nil {
			return err
		}
		// NOTE: Do this in case '.' or '..' is input
		absPath, err := filepath.Abs(cmd.Arg(0))
		if err != nil {
			return err
		}
		if wField, err := w.CreateFormFile("Context", filepath.Base(absPath)+"."+compression.Extension()); err != nil {
			return err
		} else {
			// FIXME: Find a way to have a progressbar for the upload too
			io.Copy(wField, utils.ProgressReader(ioutil.NopCloser(context), -1, os.Stdout, "Caching Context %v/%v (%v)\r", false))
		}

		multipartBody = io.MultiReader(multipartBody, boundary)
	}

	// Send the multipart request with correct content-type
	req, err := http.NewRequest("POST", fmt.Sprintf("http://%s:%d%s", cli.host, cli.port, "/build"), multipartBody)
	if err != nil {
		return err
	}
	req.Header.Set("Content-Type", w.FormDataContentType())
	if cmd.Arg(0) != "" {
		req.Header.Set("X-Docker-Context-Compression", compression.Flag())
		fmt.Println("Uploading Context...")
	}

	resp, err := http.DefaultClient.Do(req)
	if err != nil {
		return err
	}
	defer resp.Body.Close()

	// Check for errors
	if resp.StatusCode < 200 || resp.StatusCode >= 400 {
		body, err := ioutil.ReadAll(resp.Body)
		if err != nil {
			return err
		}
		return fmt.Errorf("error: %s", body)
	}

	// Output the result
	if _, err := io.Copy(os.Stdout, resp.Body); err != nil {
		return err
	}

	return nil
}

// 'docker login': login / register a user to registry service.
func (cli *DockerCli) CmdLogin(args ...string) error {
	var readStringOnRawTerminal = func(stdin io.Reader, stdout io.Writer, echo bool) string {
		char := make([]byte, 1)
		buffer := make([]byte, 64)
		var i = 0
		for i < len(buffer) {
			n, err := stdin.Read(char)
			if n > 0 {
				if char[0] == '\r' || char[0] == '\n' {
					stdout.Write([]byte{'\r', '\n'})
					break
				} else if char[0] == 127 || char[0] == '\b' {
					if i > 0 {
						if echo {
							stdout.Write([]byte{'\b', ' ', '\b'})
						}
						i--
					}
				} else if !unicode.IsSpace(rune(char[0])) &&
					!unicode.IsControl(rune(char[0])) {
					if echo {
						stdout.Write(char)
					}
					buffer[i] = char[0]
					i++
				}
			}
			if err != nil {
				if err != io.EOF {
					fmt.Fprintf(stdout, "Read error: %v\r\n", err)
				}
				break
			}
		}
		return string(buffer[:i])
	}
	var readAndEchoString = func(stdin io.Reader, stdout io.Writer) string {
		return readStringOnRawTerminal(stdin, stdout, true)
	}
	var readString = func(stdin io.Reader, stdout io.Writer) string {
		return readStringOnRawTerminal(stdin, stdout, false)
	}

	oldState, err := term.SetRawTerminal()
	if err != nil {
		return err
	} else {
		defer term.RestoreTerminal(oldState)
	}

	cmd := Subcmd("login", "", "Register or Login to the docker registry server")
	if err := cmd.Parse(args); err != nil {
		return nil
	}

	body, _, err := cli.call("GET", "/auth", nil)
	if err != nil {
		return err
	}

	var out auth.AuthConfig
	err = json.Unmarshal(body, &out)
	if err != nil {
		return err
	}

	var username string
	var password string
	var email string

	fmt.Print("Username (", out.Username, "): ")
	username = readAndEchoString(os.Stdin, os.Stdout)
	if username == "" {
		username = out.Username
	}
	if username != out.Username {
		fmt.Print("Password: ")
		password = readString(os.Stdin, os.Stdout)

		if password == "" {
			return fmt.Errorf("Error : Password Required")
		}

		fmt.Print("Email (", out.Email, "): ")
		email = readAndEchoString(os.Stdin, os.Stdout)
		if email == "" {
			email = out.Email
		}
	} else {
		email = out.Email
	}

	out.Username = username
	out.Password = password
	out.Email = email

	body, _, err = cli.call("POST", "/auth", out)
	if err != nil {
		return err
	}

	var out2 ApiAuth
	err = json.Unmarshal(body, &out2)
	if err != nil {
		return err
	}
	if out2.Status != "" {
		term.RestoreTerminal(oldState)
		fmt.Print(out2.Status)
	}
	return nil
}

// 'docker wait': block until a container stops
func (cli *DockerCli) CmdWait(args ...string) error {
	cmd := Subcmd("wait", "CONTAINER [CONTAINER...]", "Block until a container stops, then print its exit code.")
	if err := cmd.Parse(args); err != nil {
		return nil
	}
	if cmd.NArg() < 1 {
		cmd.Usage()
		return nil
	}
	for _, name := range cmd.Args() {
		body, _, err := cli.call("POST", "/containers/"+name+"/wait", nil)
		if err != nil {
			fmt.Printf("%s", err)
		} else {
			var out ApiWait
			err = json.Unmarshal(body, &out)
			if err != nil {
				return err
			}
			fmt.Println(out.StatusCode)
		}
	}
	return nil
}

// 'docker version': show version information
func (cli *DockerCli) CmdVersion(args ...string) error {
	cmd := Subcmd("version", "", "Show the docker version information.")
	if err := cmd.Parse(args); err != nil {
		return nil
	}

	if cmd.NArg() > 0 {
		cmd.Usage()
		return nil
	}

	body, _, err := cli.call("GET", "/version", nil)
	if err != nil {
		return err
	}

	var out ApiVersion
	err = json.Unmarshal(body, &out)
	if err != nil {
		utils.Debugf("Error unmarshal: body: %s, err: %s\n", body, err)
		return err
	}
	fmt.Println("Version:", out.Version)
	fmt.Println("Git Commit:", out.GitCommit)
	if !out.MemoryLimit {
		fmt.Println("WARNING: No memory limit support")
	}
	if !out.SwapLimit {
		fmt.Println("WARNING: No swap limit support")
	}

	return nil
}

// 'docker info': display system-wide information.
func (cli *DockerCli) CmdInfo(args ...string) error {
	cmd := Subcmd("info", "", "Display system-wide information")
	if err := cmd.Parse(args); err != nil {
		return nil
	}
	if cmd.NArg() > 0 {
		cmd.Usage()
		return nil
	}

	body, _, err := cli.call("GET", "/info", nil)
	if err != nil {
		return err
	}

	var out ApiInfo
	err = json.Unmarshal(body, &out)
	if err != nil {
		return err
	}
	fmt.Printf("containers: %d\nversion: %s\nimages: %d\nGo version: %s\n", out.Containers, out.Version, out.Images, out.GoVersion)
	if out.Debug {
		fmt.Println("debug mode enabled")
		fmt.Printf("fds: %d\ngoroutines: %d\n", out.NFd, out.NGoroutines)
	}
	return nil
}

func (cli *DockerCli) CmdStop(args ...string) error {
	cmd := Subcmd("stop", "[OPTIONS] CONTAINER [CONTAINER...]", "Stop a running container")
	nSeconds := cmd.Int("t", 10, "wait t seconds before killing the container")
	if err := cmd.Parse(args); err != nil {
		return nil
	}
	if cmd.NArg() < 1 {
		cmd.Usage()
		return nil
	}

	v := url.Values{}
	v.Set("t", strconv.Itoa(*nSeconds))

	for _, name := range cmd.Args() {
		_, _, err := cli.call("POST", "/containers/"+name+"/stop?"+v.Encode(), nil)
		if err != nil {
			fmt.Printf("%s", err)
		} else {
			fmt.Println(name)
		}
	}
	return nil
}

func (cli *DockerCli) CmdRestart(args ...string) error {
	cmd := Subcmd("restart", "[OPTIONS] CONTAINER [CONTAINER...]", "Restart a running container")
	nSeconds := cmd.Int("t", 10, "wait t seconds before killing the container")
	if err := cmd.Parse(args); err != nil {
		return nil
	}
	if cmd.NArg() < 1 {
		cmd.Usage()
		return nil
	}

	v := url.Values{}
	v.Set("t", strconv.Itoa(*nSeconds))

	for _, name := range cmd.Args() {
		_, _, err := cli.call("POST", "/containers/"+name+"/restart?"+v.Encode(), nil)
		if err != nil {
			fmt.Printf("%s", err)
		} else {
			fmt.Println(name)
		}
	}
	return nil
}

func (cli *DockerCli) CmdStart(args ...string) error {
	cmd := Subcmd("start", "CONTAINER [CONTAINER...]", "Restart a stopped container")
	if err := cmd.Parse(args); err != nil {
		return nil
	}
	if cmd.NArg() < 1 {
		cmd.Usage()
		return nil
	}

	for _, name := range args {
		_, _, err := cli.call("POST", "/containers/"+name+"/start", nil)
		if err != nil {
			fmt.Printf("%s", err)
		} else {
			fmt.Println(name)
		}
	}
	return nil
}

func (cli *DockerCli) CmdInspect(args ...string) error {
	cmd := Subcmd("inspect", "CONTAINER|IMAGE", "Return low-level information on a container/image")
	if err := cmd.Parse(args); err != nil {
		return nil
	}
	if cmd.NArg() != 1 {
		cmd.Usage()
		return nil
	}
	obj, _, err := cli.call("GET", "/containers/"+cmd.Arg(0)+"/json", nil)
	if err != nil {
		obj, _, err = cli.call("GET", "/images/"+cmd.Arg(0)+"/json", nil)
		if err != nil {
			return err
		}
	}

	indented := new(bytes.Buffer)
	if err = json.Indent(indented, obj, "", "    "); err != nil {
		return err
	}
	if _, err := io.Copy(os.Stdout, indented); err != nil {
		return err
	}
	return nil
}

func (cli *DockerCli) CmdPort(args ...string) error {
	cmd := Subcmd("port", "CONTAINER PRIVATE_PORT", "Lookup the public-facing port which is NAT-ed to PRIVATE_PORT")
	if err := cmd.Parse(args); err != nil {
		return nil
	}
	if cmd.NArg() != 2 {
		cmd.Usage()
		return nil
	}

	body, _, err := cli.call("GET", "/containers/"+cmd.Arg(0)+"/json", nil)
	if err != nil {
		return err
	}
	var out Container
	err = json.Unmarshal(body, &out)
	if err != nil {
		return err
	}

	if frontend, exists := out.NetworkSettings.PortMapping[cmd.Arg(1)]; exists {
		fmt.Println(frontend)
	} else {
		return fmt.Errorf("error: No private port '%s' allocated on %s", cmd.Arg(1), cmd.Arg(0))
	}
	return nil
}

// 'docker rmi IMAGE' removes all images with the name IMAGE
func (cli *DockerCli) CmdRmi(args ...string) error {
	cmd := Subcmd("rmi", "IMAGE [IMAGE...]", "Remove an image")
	if err := cmd.Parse(args); err != nil {
		return nil
	}
	if cmd.NArg() < 1 {
		cmd.Usage()
		return nil
	}

	for _, name := range cmd.Args() {
		_, _, err := cli.call("DELETE", "/images/"+name, nil)
		if err != nil {
			fmt.Printf("%s", err)
		} else {
			fmt.Println(name)
		}
	}
	return nil
}

func (cli *DockerCli) CmdHistory(args ...string) error {
	cmd := Subcmd("history", "IMAGE", "Show the history of an image")
	if err := cmd.Parse(args); err != nil {
		return nil
	}
	if cmd.NArg() != 1 {
		cmd.Usage()
		return nil
	}

	body, _, err := cli.call("GET", "/images/"+cmd.Arg(0)+"/history", nil)
	if err != nil {
		return err
	}

	var outs []ApiHistory
	err = json.Unmarshal(body, &outs)
	if err != nil {
		return err
	}
	w := tabwriter.NewWriter(os.Stdout, 20, 1, 3, ' ', 0)
	fmt.Fprintln(w, "ID\tCREATED\tCREATED BY")

	for _, out := range outs {
		fmt.Fprintf(w, "%s\t%s ago\t%s\n", out.Id, utils.HumanDuration(time.Now().Sub(time.Unix(out.Created, 0))), out.CreatedBy)
	}
	w.Flush()
	return nil
}

func (cli *DockerCli) CmdRm(args ...string) error {
	cmd := Subcmd("rm", "[OPTIONS] CONTAINER [CONTAINER...]", "Remove a container")
	v := cmd.Bool("v", false, "Remove the volumes associated to the container")
	if err := cmd.Parse(args); err != nil {
		return nil
	}
	if cmd.NArg() < 1 {
		cmd.Usage()
		return nil
	}
	val := url.Values{}
	if *v {
		val.Set("v", "1")
	}
	for _, name := range cmd.Args() {
		_, _, err := cli.call("DELETE", "/containers/"+name+"?"+val.Encode(), nil)
		if err != nil {
			fmt.Printf("%s", err)
		} else {
			fmt.Println(name)
		}
	}
	return nil
}

// 'docker kill NAME' kills a running container
func (cli *DockerCli) CmdKill(args ...string) error {
	cmd := Subcmd("kill", "CONTAINER [CONTAINER...]", "Kill a running container")
	if err := cmd.Parse(args); err != nil {
		return nil
	}
	if cmd.NArg() < 1 {
		cmd.Usage()
		return nil
	}

	for _, name := range args {
		_, _, err := cli.call("POST", "/containers/"+name+"/kill", nil)
		if err != nil {
			fmt.Printf("%s", err)
		} else {
			fmt.Println(name)
		}
	}
	return nil
}

func (cli *DockerCli) CmdImport(args ...string) error {
	cmd := Subcmd("import", "URL|- [REPOSITORY [TAG]]", "Create a new filesystem image from the contents of a tarball")

	if err := cmd.Parse(args); err != nil {
		return nil
	}
	if cmd.NArg() < 1 {
		cmd.Usage()
		return nil
	}
	src, repository, tag := cmd.Arg(0), cmd.Arg(1), cmd.Arg(2)
	v := url.Values{}
	v.Set("repo", repository)
	v.Set("tag", tag)
	v.Set("fromSrc", src)

	err := cli.stream("POST", "/images/create?"+v.Encode(), os.Stdin, os.Stdout)
	if err != nil {
		return err
	}
	return nil
}

func (cli *DockerCli) CmdPush(args ...string) error {
	cmd := Subcmd("push", "[OPTION] NAME", "Push an image or a repository to the registry")
	registry := cmd.String("registry", "", "Registry host to push the image to")
	if err := cmd.Parse(args); err != nil {
		return nil
	}
	name := cmd.Arg(0)

	if name == "" {
		cmd.Usage()
		return nil
	}

	username, err := cli.checkIfLogged(*registry == "", "push")
	if err != nil {
		return err
	}

	if len(strings.SplitN(name, "/", 2)) == 1 {
		return fmt.Errorf("Impossible to push a \"root\" repository. Please rename your repository in <user>/<repo> (ex: %s/%s)", username, name)
	}

	v := url.Values{}
	v.Set("registry", *registry)
	if err := cli.stream("POST", "/images/"+name+"/push?"+v.Encode(), nil, os.Stdout); err != nil {
		return err
	}
	return nil
}

func (cli *DockerCli) CmdPull(args ...string) error {
	cmd := Subcmd("pull", "NAME", "Pull an image or a repository from the registry")
	tag := cmd.String("t", "", "Download tagged image in repository")
	registry := cmd.String("registry", "", "Registry to download from. Necessary if image is pulled by ID")
	if err := cmd.Parse(args); err != nil {
		return nil
	}

	if cmd.NArg() != 1 {
		cmd.Usage()
		return nil
	}

	remote := cmd.Arg(0)
	if strings.Contains(remote, ":") {
		remoteParts := strings.Split(remote, ":")
		tag = &remoteParts[1]
		remote = remoteParts[0]
	}

	if strings.Contains(remote, "/") {
		if _, err := cli.checkIfLogged(true, "pull"); err != nil {
			return err
		}
	}

	v := url.Values{}
	v.Set("fromImage", remote)
	v.Set("tag", *tag)
	v.Set("registry", *registry)

	if err := cli.stream("POST", "/images/create?"+v.Encode(), nil, os.Stdout); err != nil {
		return err
	}

	return nil
}

func (cli *DockerCli) CmdImages(args ...string) error {
	cmd := Subcmd("images", "[OPTIONS] [NAME]", "List images")
	quiet := cmd.Bool("q", false, "only show numeric IDs")
	all := cmd.Bool("a", false, "show all images")
	noTrunc := cmd.Bool("notrunc", false, "Don't truncate output")
	flViz := cmd.Bool("viz", false, "output graph in graphviz format")

	if err := cmd.Parse(args); err != nil {
		return nil
	}
	if cmd.NArg() > 1 {
		cmd.Usage()
		return nil
	}

	if *flViz {
		body, _, err := cli.call("GET", "/images/viz", false)
		if err != nil {
			return err
		}
		fmt.Printf("%s", body)
	} else {
		v := url.Values{}
		if cmd.NArg() == 1 {
			v.Set("filter", cmd.Arg(0))
		}
		if *all {
			v.Set("all", "1")
		}

		body, _, err := cli.call("GET", "/images/json?"+v.Encode(), nil)
		if err != nil {
			return err
		}

		var outs []ApiImages
		err = json.Unmarshal(body, &outs)
		if err != nil {
			return err
		}

		w := tabwriter.NewWriter(os.Stdout, 20, 1, 3, ' ', 0)
		if !*quiet {
			fmt.Fprintln(w, "REPOSITORY\tTAG\tID\tCREATED")
		}

		for _, out := range outs {
			if out.Repository == "" {
				out.Repository = "<none>"
			}
			if out.Tag == "" {
				out.Tag = "<none>"
			}

			if !*quiet {
				fmt.Fprintf(w, "%s\t%s\t", out.Repository, out.Tag)
				if *noTrunc {
					fmt.Fprintf(w, "%s\t", out.Id)
				} else {
					fmt.Fprintf(w, "%s\t", utils.TruncateId(out.Id))
				}
				fmt.Fprintf(w, "%s ago\n", utils.HumanDuration(time.Now().Sub(time.Unix(out.Created, 0))))
			} else {
				if *noTrunc {
					fmt.Fprintln(w, out.Id)
				} else {
					fmt.Fprintln(w, utils.TruncateId(out.Id))
				}
			}
		}

		if !*quiet {
			w.Flush()
		}
	}
	return nil
}

func (cli *DockerCli) CmdPs(args ...string) error {
	cmd := Subcmd("ps", "[OPTIONS]", "List containers")
	quiet := cmd.Bool("q", false, "Only display numeric IDs")
	all := cmd.Bool("a", false, "Show all containers. Only running containers are shown by default.")
	noTrunc := cmd.Bool("notrunc", false, "Don't truncate output")
	nLatest := cmd.Bool("l", false, "Show only the latest created container, include non-running ones.")
	since := cmd.String("sinceId", "", "Show only containers created since Id, include non-running ones.")
	before := cmd.String("beforeId", "", "Show only container created before Id, include non-running ones.")
	last := cmd.Int("n", -1, "Show n last created containers, include non-running ones.")

	if err := cmd.Parse(args); err != nil {
		return nil
	}
	v := url.Values{}
	if *last == -1 && *nLatest {
		*last = 1
	}
	if *all {
		v.Set("all", "1")
	}
	if *last != -1 {
		v.Set("limit", strconv.Itoa(*last))
	}
	if *since != "" {
		v.Set("since", *since)
	}
	if *before != "" {
		v.Set("before", *before)
	}

	body, _, err := cli.call("GET", "/containers/json?"+v.Encode(), nil)
	if err != nil {
		return err
	}

	var outs []ApiContainers
	err = json.Unmarshal(body, &outs)
	if err != nil {
		return err
	}
	w := tabwriter.NewWriter(os.Stdout, 20, 1, 3, ' ', 0)
	if !*quiet {
		fmt.Fprintln(w, "ID\tIMAGE\tCOMMAND\tCREATED\tSTATUS\tPORTS")
	}

	for _, out := range outs {
		if !*quiet {
			if *noTrunc {
				fmt.Fprintf(w, "%s\t%s\t%s\t%s ago\t%s\t%s\n", out.Id, out.Image, out.Command, utils.HumanDuration(time.Now().Sub(time.Unix(out.Created, 0))), out.Status, out.Ports)
			} else {
				fmt.Fprintf(w, "%s\t%s\t%s\t%s ago\t%s\t%s\n", utils.TruncateId(out.Id), out.Image, utils.Trunc(out.Command, 20), utils.HumanDuration(time.Now().Sub(time.Unix(out.Created, 0))), out.Status, out.Ports)
			}
		} else {
			if *noTrunc {
				fmt.Fprintln(w, out.Id)
			} else {
				fmt.Fprintln(w, utils.TruncateId(out.Id))
			}
		}
	}

	if !*quiet {
		w.Flush()
	}
	return nil
}

func (cli *DockerCli) CmdCommit(args ...string) error {
	cmd := Subcmd("commit", "[OPTIONS] CONTAINER [REPOSITORY [TAG]]", "Create a new image from a container's changes")
	flComment := cmd.String("m", "", "Commit message")
	flAuthor := cmd.String("author", "", "Author (eg. \"John Hannibal Smith <hannibal@a-team.com>\"")
	flConfig := cmd.String("run", "", "Config automatically applied when the image is run. "+`(ex: {"Cmd": ["cat", "/world"], "PortSpecs": ["22"]}')`)
	if err := cmd.Parse(args); err != nil {
		return nil
	}
	name, repository, tag := cmd.Arg(0), cmd.Arg(1), cmd.Arg(2)
	if name == "" {
		cmd.Usage()
		return nil
	}

	v := url.Values{}
	v.Set("container", name)
	v.Set("repo", repository)
	v.Set("tag", tag)
	v.Set("comment", *flComment)
	v.Set("author", *flAuthor)
	var config *Config
	if *flConfig != "" {
		config = &Config{}
		if err := json.Unmarshal([]byte(*flConfig), config); err != nil {
			return err
		}
	}
	body, _, err := cli.call("POST", "/commit?"+v.Encode(), config)
	if err != nil {
		return err
	}

	apiId := &ApiId{}
	err = json.Unmarshal(body, apiId)
	if err != nil {
		return err
	}

	fmt.Println(apiId.Id)
	return nil
}

func (cli *DockerCli) CmdExport(args ...string) error {
	cmd := Subcmd("export", "CONTAINER", "Export the contents of a filesystem as a tar archive")
	if err := cmd.Parse(args); err != nil {
		return nil
	}

	if cmd.NArg() != 1 {
		cmd.Usage()
		return nil
	}

	if err := cli.stream("GET", "/containers/"+cmd.Arg(0)+"/export", nil, os.Stdout); err != nil {
		return err
	}
	return nil
}

func (cli *DockerCli) CmdDiff(args ...string) error {
	cmd := Subcmd("diff", "CONTAINER", "Inspect changes on a container's filesystem")
	if err := cmd.Parse(args); err != nil {
		return nil
	}
	if cmd.NArg() != 1 {
		cmd.Usage()
		return nil
	}

	body, _, err := cli.call("GET", "/containers/"+cmd.Arg(0)+"/changes", nil)
	if err != nil {
		return err
	}

	changes := []Change{}
	err = json.Unmarshal(body, &changes)
	if err != nil {
		return err
	}
	for _, change := range changes {
		fmt.Println(change.String())
	}
	return nil
}

func (cli *DockerCli) CmdLogs(args ...string) error {
	cmd := Subcmd("logs", "CONTAINER", "Fetch the logs of a container")
	if err := cmd.Parse(args); err != nil {
		return nil
	}
	if cmd.NArg() != 1 {
		cmd.Usage()
		return nil
	}

<<<<<<< HEAD
	if err := cli.stream("POST", "/containers/"+cmd.Arg(0)+"/attach?logs=1&stdout=1", nil, os.Stdout); err != nil {
		return err
	}
	if err := cli.stream("POST", "/containers/"+cmd.Arg(0)+"/attach?logs=1&stderr=1", nil, os.Stderr); err != nil {
=======
	v := url.Values{}
	v.Set("logs", "1")
	v.Set("stdout", "1")
	v.Set("stderr", "1")

	if err := cli.hijack("POST", "/containers/"+cmd.Arg(0)+"/attach?"+v.Encode(), false, nil, os.Stdout); err != nil {
>>>>>>> de7ce7c1
		return err
	}
	return nil
}

func (cli *DockerCli) CmdAttach(args ...string) error {
	cmd := Subcmd("attach", "CONTAINER", "Attach to a running container")
	if err := cmd.Parse(args); err != nil {
		return nil
	}
	if cmd.NArg() != 1 {
		cmd.Usage()
		return nil
	}

	body, _, err := cli.call("GET", "/containers/"+cmd.Arg(0)+"/json", nil)
	if err != nil {
		return err
	}

	container := &Container{}
	err = json.Unmarshal(body, container)
	if err != nil {
		return err
	}

	splitStderr := container.Config.Tty

	connections := 1
	if splitStderr {
		connections += 1
	}
	chErrors := make(chan error, connections)
	cli.monitorTtySize(cmd.Arg(0))
	if splitStderr {
		go func() {
			chErrors <- cli.hijack("POST", "/containers/"+cmd.Arg(0)+"/attach?stream=1&stderr=1", false, nil, os.Stderr)
		}()
	}
	v := url.Values{}
	v.Set("stream", "1")
	v.Set("stdin", "1")
	v.Set("stdout", "1")
	if !splitStderr {
		v.Set("stderr", "1")
	}
	go func() {
		chErrors <- cli.hijack("POST", "/containers/"+cmd.Arg(0)+"/attach?"+v.Encode(), container.Config.Tty, os.Stdin, os.Stdout)
	}()
	for connections > 0 {
		err := <-chErrors
		if err != nil {
			return err
		}
		connections -= 1
	}
	return nil
}

func (cli *DockerCli) CmdSearch(args ...string) error {
	cmd := Subcmd("search", "NAME", "Search the docker index for images")
	if err := cmd.Parse(args); err != nil {
		return nil
	}
	if cmd.NArg() != 1 {
		cmd.Usage()
		return nil
	}

	v := url.Values{}
	v.Set("term", cmd.Arg(0))
	body, _, err := cli.call("GET", "/images/search?"+v.Encode(), nil)
	if err != nil {
		return err
	}

	outs := []ApiSearch{}
	err = json.Unmarshal(body, &outs)
	if err != nil {
		return err
	}
	fmt.Printf("Found %d results matching your query (\"%s\")\n", len(outs), cmd.Arg(0))
	w := tabwriter.NewWriter(os.Stdout, 20, 1, 3, ' ', 0)
	fmt.Fprintf(w, "NAME\tDESCRIPTION\n")
	for _, out := range outs {
		fmt.Fprintf(w, "%s\t%s\n", out.Name, out.Description)
	}
	w.Flush()
	return nil
}

// Ports type - Used to parse multiple -p flags
type ports []int

// ListOpts type
type ListOpts []string

func (opts *ListOpts) String() string {
	return fmt.Sprint(*opts)
}

func (opts *ListOpts) Set(value string) error {
	*opts = append(*opts, value)
	return nil
}

// AttachOpts stores arguments to 'docker run -a', eg. which streams to attach to
type AttachOpts map[string]bool

func NewAttachOpts() AttachOpts {
	return make(AttachOpts)
}

func (opts AttachOpts) String() string {
	// Cast to underlying map type to avoid infinite recursion
	return fmt.Sprintf("%v", map[string]bool(opts))
}

func (opts AttachOpts) Set(val string) error {
	if val != "stdin" && val != "stdout" && val != "stderr" {
		return fmt.Errorf("Unsupported stream name: %s", val)
	}
	opts[val] = true
	return nil
}

func (opts AttachOpts) Get(val string) bool {
	if res, exists := opts[val]; exists {
		return res
	}
	return false
}

// PathOpts stores a unique set of absolute paths
type PathOpts map[string]struct{}

func NewPathOpts() PathOpts {
	return make(PathOpts)
}

func (opts PathOpts) String() string {
	return fmt.Sprintf("%v", map[string]struct{}(opts))
}

func (opts PathOpts) Set(val string) error {
	if !filepath.IsAbs(val) {
		return fmt.Errorf("%s is not an absolute path", val)
	}
	opts[filepath.Clean(val)] = struct{}{}
	return nil
}

func (cli *DockerCli) CmdTag(args ...string) error {
	cmd := Subcmd("tag", "[OPTIONS] IMAGE REPOSITORY [TAG]", "Tag an image into a repository")
	force := cmd.Bool("f", false, "Force")
	if err := cmd.Parse(args); err != nil {
		return nil
	}
	if cmd.NArg() != 2 && cmd.NArg() != 3 {
		cmd.Usage()
		return nil
	}

	v := url.Values{}
	v.Set("repo", cmd.Arg(1))
	if cmd.NArg() == 3 {
		v.Set("tag", cmd.Arg(2))
	}

	if *force {
		v.Set("force", "1")
	}

	if _, _, err := cli.call("POST", "/images/"+cmd.Arg(0)+"/tag?"+v.Encode(), nil); err != nil {
		return err
	}
	return nil
}

func (cli *DockerCli) CmdRun(args ...string) error {
	config, cmd, err := ParseRun(args, nil)
	if err != nil {
		return err
	}
	if config.Image == "" {
		cmd.Usage()
		return nil
	}

	//create the container
	body, statusCode, err := cli.call("POST", "/containers/create", config)
	//if image not found try to pull it
	if statusCode == 404 {
		v := url.Values{}
		v.Set("fromImage", config.Image)
		err = cli.stream("POST", "/images/create?"+v.Encode(), nil, os.Stderr)
		if err != nil {
			return err
		}
		body, _, err = cli.call("POST", "/containers/create", config)
		if err != nil {
			return err
		}
	}
	if err != nil {
		return err
	}

	out := &ApiRun{}
	err = json.Unmarshal(body, out)
	if err != nil {
		return err
	}

	for _, warning := range out.Warnings {
		fmt.Fprintln(os.Stderr, "WARNING: ", warning)
	}

	splitStderr := !config.Tty

	connections := 0
	if config.AttachStdin || config.AttachStdout || (!splitStderr && config.AttachStderr) {
		connections += 1
	}
	if splitStderr && config.AttachStderr {
		connections += 1
	}

	//start the container
	_, _, err = cli.call("POST", "/containers/"+out.Id+"/start", nil)
	if err != nil {
		return err
	}

	if connections > 0 {
		chErrors := make(chan error, connections)
		cli.monitorTtySize(out.Id)

		if splitStderr && config.AttachStderr {
			go func() {
				chErrors <- cli.hijack("POST", "/containers/"+out.Id+"/attach?logs=1&stream=1&stderr=1", config.Tty, nil, os.Stderr)
			}()
		}

		v := url.Values{}
		v.Set("logs", "1")
		v.Set("stream", "1")

		if config.AttachStdin {
			v.Set("stdin", "1")
		}
		if config.AttachStdout {
			v.Set("stdout", "1")
		}
		if !splitStderr && config.AttachStderr {
			v.Set("stderr", "1")
		}
		go func() {
			chErrors <- cli.hijack("POST", "/containers/"+out.Id+"/attach?"+v.Encode(), config.Tty, os.Stdin, os.Stdout)
		}()
		for connections > 0 {
			err := <-chErrors
			if err != nil {
				return err
			}
			connections -= 1
		}
	}
	if !config.AttachStdout && !config.AttachStderr {
		fmt.Println(out.Id)
	}
	return nil
}

func (cli *DockerCli) checkIfLogged(condition bool, action string) (string, error) {
	body, _, err := cli.call("GET", "/auth", nil)
	if err != nil {
		return "", err
	}

	var out auth.AuthConfig
	err = json.Unmarshal(body, &out)
	if err != nil {
		return "", err
	}

	// If condition AND the login failed
	if condition && out.Username == "" {
		if err := cli.CmdLogin(""); err != nil {
			return "", err
		}

		body, _, err = cli.call("GET", "/auth", nil)
		if err != nil {
			return "", err
		}
		err = json.Unmarshal(body, &out)
		if err != nil {
			return "", err
		}

		if out.Username == "" {
			return "", fmt.Errorf("Please login prior to %s. ('docker login')", action)
		}
	}
	return out.Username, nil
}

func (cli *DockerCli) call(method, path string, data interface{}) ([]byte, int, error) {
	var params io.Reader
	if data != nil {
		buf, err := json.Marshal(data)
		if err != nil {
			return nil, -1, err
		}
		params = bytes.NewBuffer(buf)
	}

	req, err := http.NewRequest(method, fmt.Sprintf("http://%s:%d/v%g%s", cli.host, cli.port, API_VERSION, path), params)
	if err != nil {
		return nil, -1, err
	}
	req.Header.Set("User-Agent", "Docker-Client/"+VERSION)
	if data != nil {
		req.Header.Set("Content-Type", "application/json")
	} else if method == "POST" {
		req.Header.Set("Content-Type", "plain/text")
	}
	resp, err := http.DefaultClient.Do(req)
	if err != nil {
		if strings.Contains(err.Error(), "connection refused") {
			return nil, -1, fmt.Errorf("Can't connect to docker daemon. Is 'docker -d' running on this host?")
		}
		return nil, -1, err
	}
	defer resp.Body.Close()
	body, err := ioutil.ReadAll(resp.Body)
	if err != nil {
		return nil, -1, err
	}
	if resp.StatusCode < 200 || resp.StatusCode >= 400 {
		return nil, resp.StatusCode, fmt.Errorf("error: %s", body)
	}
	return body, resp.StatusCode, nil
}

func (cli *DockerCli) stream(method, path string, in io.Reader, out io.Writer) error {
	if (method == "POST" || method == "PUT") && in == nil {
		in = bytes.NewReader([]byte{})
	}
	req, err := http.NewRequest(method, fmt.Sprintf("http://%s:%d/v%g%s", cli.host, cli.port, API_VERSION, path), in)
	if err != nil {
		return err
	}
	req.Header.Set("User-Agent", "Docker-Client/"+VERSION)
	if method == "POST" {
		req.Header.Set("Content-Type", "plain/text")
	}
	resp, err := http.DefaultClient.Do(req)
	if err != nil {
		if strings.Contains(err.Error(), "connection refused") {
			return fmt.Errorf("Can't connect to docker daemon. Is 'docker -d' running on this host?")
		}
		return err
	}
	defer resp.Body.Close()
	if resp.StatusCode < 200 || resp.StatusCode >= 400 {
		body, err := ioutil.ReadAll(resp.Body)
		if err != nil {
			return err
		}
		return fmt.Errorf("error: %s", body)
	}

	if resp.Header.Get("Content-Type") == "application/json" {
		type Message struct {
			Status   string `json:"status,omitempty"`
			Progress string `json:"progress,omitempty"`
		}
		dec := json.NewDecoder(resp.Body)
		for {
			var m Message
			if err := dec.Decode(&m); err == io.EOF {
				break
			} else if err != nil {
				return err
			}
			if m.Progress != "" {
				fmt.Fprintf(out, "Downloading %s\r", m.Progress)
			} else {
				fmt.Fprintf(out, "%s\n", m.Status)
			}
		}
	} else {
		if _, err := io.Copy(out, resp.Body); err != nil {
			return err
		}
	}
	return nil
}

func (cli *DockerCli) hijack(method, path string, setRawTerminal bool, in *os.File, out io.Writer) error {
	req, err := http.NewRequest(method, fmt.Sprintf("/v%g%s", API_VERSION, path), nil)
	if err != nil {
		return err
	}
	req.Header.Set("Content-Type", "plain/text")
	dial, err := net.Dial("tcp", fmt.Sprintf("%s:%d", cli.host, cli.port))
	if err != nil {
		return err
	}
	clientconn := httputil.NewClientConn(dial, nil)
	clientconn.Do(req)
	defer clientconn.Close()

	rwc, br := clientconn.Hijack()
	defer rwc.Close()

	receiveStdout := utils.Go(func() error {
		_, err := io.Copy(out, br)
		return err
	})

	if in != nil && setRawTerminal && term.IsTerminal(int(in.Fd())) && os.Getenv("NORAW") == "" {
		if oldState, err := term.SetRawTerminal(); err != nil {
			return err
		} else {
			defer term.RestoreTerminal(oldState)
		}
	}
	sendStdin := utils.Go(func() error {
		_, err := io.Copy(rwc, in)
		if err := rwc.(*net.TCPConn).CloseWrite(); err != nil {
			fmt.Fprintf(os.Stderr, "Couldn't send EOF: %s\n", err)
		}
		return err
	})

	if err := <-receiveStdout; err != nil {
		return err
	}

	if !term.IsTerminal(int(os.Stdin.Fd())) {
		if err := <-sendStdin; err != nil {
			return err
		}
	}
	return nil

}

func (cli *DockerCli) resizeTty(id string) {
	ws, err := term.GetWinsize(os.Stdin.Fd())
	if err != nil {
		utils.Debugf("Error getting size: %s", err)
	}
	v := url.Values{}
	v.Set("h", strconv.Itoa(int(ws.Height)))
	v.Set("w", strconv.Itoa(int(ws.Width)))
	if _, _, err := cli.call("POST", "/containers/"+id+"/resize?"+v.Encode(), nil); err != nil {
		utils.Debugf("Error resize: %s", err)
	}
}

func (cli *DockerCli) monitorTtySize(id string) {
	cli.resizeTty(id)

	c := make(chan os.Signal, 1)
	signal.Notify(c, syscall.SIGWINCH)
	go func() {
		for sig := range c {
			if sig == syscall.SIGWINCH {
				cli.resizeTty(id)
			}
		}
	}()
}

func Subcmd(name, signature, description string) *flag.FlagSet {
	flags := flag.NewFlagSet(name, flag.ContinueOnError)
	flags.Usage = func() {
		fmt.Printf("\nUsage: docker %s %s\n\n%s\n\n", name, signature, description)
		flags.PrintDefaults()
	}
	return flags
}

func NewDockerCli(addr string, port int) *DockerCli {
	return &DockerCli{addr, port}
}

type DockerCli struct {
	host string
	port int
}<|MERGE_RESOLUTION|>--- conflicted
+++ resolved
@@ -983,19 +983,10 @@
 		return nil
 	}
 
-<<<<<<< HEAD
 	if err := cli.stream("POST", "/containers/"+cmd.Arg(0)+"/attach?logs=1&stdout=1", nil, os.Stdout); err != nil {
 		return err
 	}
 	if err := cli.stream("POST", "/containers/"+cmd.Arg(0)+"/attach?logs=1&stderr=1", nil, os.Stderr); err != nil {
-=======
-	v := url.Values{}
-	v.Set("logs", "1")
-	v.Set("stdout", "1")
-	v.Set("stderr", "1")
-
-	if err := cli.hijack("POST", "/containers/"+cmd.Arg(0)+"/attach?"+v.Encode(), false, nil, os.Stdout); err != nil {
->>>>>>> de7ce7c1
 		return err
 	}
 	return nil
