--- conflicted
+++ resolved
@@ -1568,19 +1568,10 @@
 
 	// Prevent deletion if image is used by a container
 	for _, container := range srv.runtime.List() {
-<<<<<<< HEAD
-		//		if container.State.IsRunning() {
-		if true {
-			parent, err := srv.runtime.repositories.LookupImage(container.Image)
-			if err != nil {
-				return nil, err
-			}
-=======
 		parent, err := srv.runtime.repositories.LookupImage(container.Image)
 		if err != nil {
 			return nil, err
 		}
->>>>>>> 11242611
 
 		if err := parent.WalkHistory(func(p *Image) error {
 			if img.ID == p.ID {
